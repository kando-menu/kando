--- conflicted
+++ resolved
@@ -44,12 +44,9 @@
 ### :bug: Fixed
 
 - Rendering of SVG icons which contain CSS styles. If multiple SVG icons with the same CSS classes were used in the same menu, the styles clashed resulting in wrong colors.
-<<<<<<< HEAD
 - Kando will not look for `systemd-run` on Windows and macOS anymore which removes a warning printed during startup.
-=======
 - A bug which prevented the settings to be shown when a second instance of Kando was started on macOS.
 - Added an option to turn off hardware acceleration to fix a bug that sometimes caused the window to lose its transparency (seen only with NVIDIA GPUs). Thanks to [@yar2000T](https://github.com/yar2000T) for this contribution!
->>>>>>> e1d8b030
 
 ## [Kando 2.0.0](https://github.com/kando-menu/kando/releases/tag/v2.0.0)
 
