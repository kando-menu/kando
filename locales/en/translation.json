{
  "properties": {
    "icon-picker": {
      "placeholder": "Search Icons…",
      "heading": "Select an Icon",
      "subheading": "Add your own icon collections by putting a folder with images into {{path}}. You will need to restart Kando. Learn more <a {{- link}}>here</a>."
    },
    "common": {
      "not-bound": "Not Bound",
      "done": "Done",
      "cancel": "Cancel",
      "menu-conditions": "Menu Conditions",
      "menu-conditions-hint": "Choose when the menu should be shown.",
      "menu-behavior": "Menu Behavior",
      "menu-behavior-hint": "Tweak advanced options for the menu."
    },
    "advanced-options": {
      "heading": "Tweak the Menu's Behavior",
      "subheading": "Before you enable these options, we recommend learning Kando's default behavior. Read about why we like it <a {{- link}}>here</a>.",
      "centered-mode": "Centered Mode",
      "centered-mode-hint": "Open the menu in the screen's center instead of at the cursor.",
      "warp-mouse": "Warp Mouse in Centered Mode",
      "warp-mouse-hint": "Move the pointer to the center of the menu when it opens.",
      "anchored-mode": "Anchored Mode",
      "anchored-mode-hint": "Open submenus at the same position as the parent menu.",
      "anchored-mode-checked-hint": "Checking this, will disable Marking Mode."
    },
    "condition-picker": {
      "heading": "Select Menu Conditions",
      "subheading": "You can bind multiple menus to the same shortcut and then choose under which conditions each menu should be shown.",
      "app": "Limit to Specific Apps",
      "app-hint": "Show the menu only if a specific application is focused.",
      "app-checked-hint": "This supports regular expressions like /firefox|chrome/i.",
      "app-placeholder": "App Name",
      "app-tooltip": "Use the app which was focused when the Kando was opened.",
      "window": "Limit to Specific Window Titles",
      "window-hint": "Show the menu only if the focused window's title contains a given text.",
      "window-checked-hint": "This supports regular expressions like /youtube|vimeo/i.",
      "window-placeholder": "Window Title",
      "window-tooltip": "Use the window which was focused when the Kando was opened.",
      "screen": "Limit to Specific Screen Area",
      "screen-hint": "Show the menu only if the pointer is in a given area on the screen.",
      "screen-checked-hint": "In pixels, relative to the top left corner of your main display.",
      "left-placeholder": "Left",
      "right-placeholder": "Right",
      "top-placeholder": "Top",
      "bottom-placeholder": "Bottom",
      "pointer-position-hint": "Your mouse is currently at {{x}} x {{y}}."
    },
    "hotkey-picker": {
      "label": "Hotkey",
      "hint": "This will be simulated.",
      "recording": "Press a hotkey…"
    },
    "macro-picker": {
      "placeholder": "Hit the record button to start recording!",
      "recording": "Press the keys…"
    },
    "shortcut-id-picker": {
      "label": "Global Shortcut ID"
    },
    "shortcut-picker": {
      "label": "Shortcut",
      "hint": "This will open the menu.",
      "recording": "Press a shortcut…"
    }
  },
  "items": {
    "command": {
      "tip-1": "You can use the Command item type to launch applications or scripts.",
      "tip-2": "If the path to an executable contains spaces, you should \"wrap it in quotes\".",
      "tip-3": "Use {{app_name}} to insert the name of the application which was focused when you opened the menu.",
      "tip-4": "Use {{window_name}} to insert the name of the window which was focused when you opened the menu.",
      "tip-5": "Use {{pointer_x}} and {{pointer_y}} to insert the pointer position where the menu was opened.",
      "command": "Command",
      "command-hint": "This will be executed.",
      "name": "Run Command",
      "description": "Runs any shell command."
    },
    "common": {
      "delayed-option": "Execute After Closing the Menu",
      "delayed-option-hint": "Useful if the action targets a window that needs to be focused.",
      "not-configured": "Not configured"
    },
    "file": {
      "tip-1": "You can use this item type to open files or folders.",
      "file": "File Path",
      "file-hint": "This will be opened.",
      "name": "Open File",
      "description": "Opens a file or folder."
    },
    "hotkey": {
      "tip-1": "When recording a hotkey, you do not have to press all keys at once. You can press them one after another.",
      "tip-2": "If you cannot record a key because it is used by the system, try typing its name directly.",
      "tip-3": "Click this link to see all valid key names.",
      "name": "Simulate Hotkey",
      "description": "Presses a hotkey."
    },
    "macro": {
      "tip-1": "Per default, Kando adds a 10ms delay before each key event. You can change this with the \"delay\" property.",
      "tip-2": "Click this link to see all valid key names.",
      "name": "Simulate Macro",
      "description": "Types a keyboard macro."
    },
    "redirect": {
      "tip-1": "Use consistent letter case for menu names.",
      "tip-2": "Avoid empty or undefined menu names.",
      "tip-3": "Avoid recursive redirects.",
      "redirect": "Redirect",
      "redirect-hint": "This menu will be opened",
      "name": "Redirect",
      "description": "Opens another menu"
    },
    "submenu": {
      "tip-1": "Submenus can be used to group items.",
      "tip-2": "You can also nest submenus inside of submenus.",
      "tip-3": "Submenus can be used to create complex menu structures.",
      "tip-4": "You should avoid adding more than twelve items to a submenu. Eight is a good number.",
      "tip-5": "You can use the tiny lock icons in the preview to fix an item's position in the menu.",
      "tip-6": "You can reorder items by dragging them in the preview.",
      "tip-7": "You can delete a menu by dragging it from the menus tab to the trash tab in the toolbar.",
      "tip-8": "You can remove items by dragging them to the trash tab in the toolbar.",
      "tip-9": "When recording a shortcut, you do not have to press all keys at once. You can press them one after another.",
      "tip-10": "You can copy menus and items by dragging them while holding the Ctrl key.",
      "tip-11": "You can open menus from the command line via the --menu flag.",
      "name": "Submenu",
      "description": "Contains other menu items.",
      "detailed-description_one": "Contains one menu item.",
      "detailed-description_other": "Contains {{count}} menu items."
    },
    "text": {
      "tip-1": "This action uses your clipboard to paste the text. After using the action, the clipboard will contain the text.",
      "placeholder": "Insert any text…",
      "name": "Paste Text",
      "description": "Inserts the given text."
    },
    "uri": {
      "tip-1": "You can use the URI item type to open a website using the http:// protocol.",
      "tip-2": "You can use this to call custom URI schemes like slack:// or zoommtg://.",
      "tip-3": "You can use the URI item type to open a mailto: link.",
      "tip-4": "Use {{app_name}} to insert the name of the application which was focused when you opened the menu.",
      "tip-5": "Use {{window_name}} to insert the name of the window which was focused when you opened the menu.",
      "tip-6": "Use {{pointer_x}} and {{pointer_y}} to insert the pointer position where the menu was opened.",
      "uri": "URI",
      "uri-hint": "This will be opened.",
      "name": "Open URI",
      "description": "Opens websites and more."
    }
  },
  "main": {
    "show-settings": "Show Settings",
    "un-inhibit-shortcuts": "Re-enable Shortcuts",
    "inhibit-shortcuts": "Temporarily Disable Shortcuts",
    "failed-to-start-header": "Kando failed to start",
    "quit": "Quit"
  },
<<<<<<< HEAD
=======
  "properties": {
    "common": {
      "not-bound": "Not Bound",
      "done": "Done",
      "cancel": "Cancel",
      "menu-conditions": "Menu Conditions",
      "menu-conditions-hint": "Choose when the menu should be shown.",
      "menu-behavior": "Menu Behavior",
      "menu-behavior-hint": "Tweak advanced options for the menu."
    },
    "advanced-options": {
      "heading": "Tweak the Menu's Behavior",
      "subheading": "Before you enable these options, we recommend learning Kando's default behavior. Read about why we like it <a {{- link}}>here</a>.",
      "hover-mode": "Hover Mode",
      "hover-mode-hint": "For power users only! Select items by hovering over them.",
      "centered-mode": "Centered Mode",
      "centered-mode-hint": "Open the menu in the screen's center instead of at the cursor.",
      "warp-mouse": "Warp Mouse in Centered Mode",
      "warp-mouse-hint": "Move the pointer to the center of the menu when it opens.",
      "anchored-mode": "Anchored Mode",
      "anchored-mode-hint": "Open submenus at the same position as the parent menu.",
      "anchored-mode-checked-hint": "Checking this, will disable Marking Mode."
    },
    "condition-picker": {
      "heading": "Select Menu Conditions",
      "subheading": "You can bind multiple menus to the same shortcut and then choose under which conditions each menu should be shown.",
      "app": "Limit to Specific Apps",
      "app-hint": "Show the menu only if a specific application is focused.",
      "app-checked-hint": "This supports regular expressions like /firefox|chrome/i.",
      "app-placeholder": "App Name",
      "app-tooltip": "Use the app which was focused when the Kando was opened.",
      "window": "Limit to Specific Window Titles",
      "window-hint": "Show the menu only if the focused window's title contains a given text.",
      "window-checked-hint": "This supports regular expressions like /youtube|vimeo/i.",
      "window-placeholder": "Window Title",
      "window-tooltip": "Use the window which was focused when the Kando was opened.",
      "screen": "Limit to Specific Screen Area",
      "screen-hint": "Show the menu only if the pointer is in a given area on the screen.",
      "screen-checked-hint": "In pixels, relative to the top left corner of your main display.",
      "left-placeholder": "Left",
      "right-placeholder": "Right",
      "top-placeholder": "Top",
      "bottom-placeholder": "Bottom",
      "pointer-position-hint": "Your mouse is currently at {{x}} x {{y}}."
    },
    "hotkey-picker": {
      "label": "Hotkey",
      "hint": "This will be simulated.",
      "recording": "Press a hotkey…"
    },
    "icon-picker": {
      "heading": "Select an Icon",
      "subheading": "Add your own icon collections by putting a folder with images into {{path}}. You will need to restart Kando. Learn more <a {{- link}}>here</a>.",
      "base64-example": "Base64 example:",
      "file-example": "file: URI example:",
      "url-example": "URL example:",
      "placeholder": "Search Icons…"
    },
    "macro-picker": {
      "placeholder": "Hit the record button to start recording!",
      "recording": "Press the keys…"
    },
    "shortcut-id-picker": {
      "label": "Global Shortcut ID"
    },
    "shortcut-picker": {
      "label": "Shortcut",
      "hint": "This will open the menu.",
      "recording": "Press a shortcut…"
    }
  },
>>>>>>> 430632e4
  "example-menu": {
    "name": "Example Menu",
    "apps": {
      "submenu": "Apps",
      "safari": "Safari",
      "web-browser": "Web Browser",
      "email": "E-Mail",
      "apple-music": "Music",
      "gimp": "GIMP",
      "paint": "Paint",
      "finder": "Finder",
      "file-browser": "File Browser",
      "terminal": "Terminal"
    },
    "web-links": {
      "submenu": "Web Links",
      "google": "Google",
      "kando-on-github": "Kando on GitHub",
      "kando-on-kofi": "Kando on Ko-fi",
      "kando-on-youtube": "Kando on YouTube",
      "kando-on-discord": "Kando on Discord"
    },
    "next-workspace": "Next Workspace",
    "clipboard": {
      "submenu": "Clipboard",
      "paste": "Paste",
      "copy": "Copy",
      "cut": "Cut"
    },
    "audio": {
      "submenu": "Audio",
      "next-track": "Next Track",
      "play-pause": "Play / Pause",
      "mute": "Mute",
      "previous-track": "Previous Track"
    },
    "windows": {
      "submenu": "Windows",
      "mission-control": "Mission Control",
      "toggle-maximize": "Toggle Maximize",
      "tile-right": "Tile Right",
      "close-window": "Close Window",
      "tile-left": "Tile Left"
    },
    "previous-workspace": "Previous Workspace",
    "bookmarks": {
      "submenu": "Bookmarks",
      "downloads": "Downloads",
      "videos": "Videos",
      "pictures": "Pictures",
      "documents": "Documents",
      "desktop": "Desktop",
      "home": "Home",
      "music": "Music"
    }
  },
  "backends": {
    "gnome": {
      "error": "Could not connect to Kando Integration GNOME Shell extension. You can get it from here: {{- link}}"
    },
    "hyprland": {
      "shortcut-hint": "Use your hyprland.conf to bind this."
    },
    "kde-wayland": {
      "shortcut-hint": "Use KDE's system settings to bind this."
    }
  },
  "toolbar": {
    "menu-themes-tab": {
      "system-mode-subheading": "If enabled, you can choose a different theme and color set if your system is in light or dark color mode.",
      "author": "by {{author}}",
      "system-mode-subheading-dark": "Your system is currently in dark mode. The settings above will only be used in dark mode.",
      "system-mode-subheading-light": "Your system is currently in light mode. The settings above will only be used in light mode.",
      "hint": "You can download themes from the <a {{repositoryLink}}>theme repository</a>. You can also <a {{tutorialLink}}>learn how to create your own themes</a> and share them in <a {{discordLink}}>Kando's Discord Server</a>!",
      "edit-colors": "Edit Colors",
      "dark-mode": "Use Separate Themes and Colors for Light and Dark Mode",
      "close-color-picker": "Close the color editor",
      "reset-color-picker": "Reset all colors to their defaults",
      "label": "Menu Themes"
    },
    "menus-tab": {
      "create-menu-button": "Create a menu!",
      "label": "Menus"
    },
    "templates-tab": {
      "heading": "Drop menus and menu items here and use them as templates!",
      "subheading": "Create copies of the stored items by moving them to the menus tab or to the preview above.",
      "label": "Templates"
    },
    "add-items-tab": {
      "label": "Menu Items"
    },
    "trash-tab": {
      "label": "Trash",
      "heading": "You can delete menus and menu items by dropping them here!",
      "subheading": "When you restart Kando, they will be gone."
    }
  },
  "sidebar": {
    "welcome": "Welcome to Kando!",
    "intro-text": "Kando comes with a basic example menu. You can play with it, but you should create your own menus soon! You can open the menu editor by clicking on the gear icon in the lower right corner of the screen.",
    "watch-intro-button": "Learn how to use Kando",
    "documentation-button": "Documentation",
    "discord-button": "Chat on Discord",
    "buy-me-a-coffee-button": "Kando on Ko-fi",
    "sponsors-button": "List of Sponsors",
    "new-version-button": "A new version of Kando is available!",
    "introduction-tab-header": "Introduction",
    "introduction-tab-slide-1-caption": "Click Anywhere: You do not have to exactly click on an item, you just have to click somewhere into its wedge!",
    "introduction-tab-slide-2-caption": "Go Back: Quickly navigate one level up by clicking the center item.",
    "introduction-tab-slide-3-caption": "Marking Mode: Drag over an item to enter marking mode. If you pause the pointer movement or make a turn, the currently dragged submenu will be opened.",
    "introduction-tab-slide-4-caption": "Turbo Mode: If you keep a key pressed after opening the menu, you can perform selections by just moving the pointer. This is the fastest way to select items!",
    "introduction-tab-slide-5-caption": "No accidental selections: Actions are only executed as soon as you release your mouse button in \"Marking Mode\" or a keyboard key in \"Turbo Mode\". Use this to explore the menu!",
    "development-tab-header": "Development",
    "dev-tools-button": "Show Developer Tools",
    "dev-tools-button-tooltip": "Open the web developer tools for inspecting the UI.",
    "reload-menu-theme-button": "Reload Current Menu Theme",
    "reload-menu-theme-button-tooltip": "CSS changes will be applied immediately, for changes made to the theme.json file, you need to re-open the menu.",
    "reload-sound-theme-button": "Reload Current Sound Theme",
    "backend": "Kando Backend",
    "kando-version": "Kando Version",
    "electron-version": "Electron Version",
    "chrome-version": "Chrome Version",
    "node-version": "Node Version"
  }
}<|MERGE_RESOLUTION|>--- conflicted
+++ resolved
@@ -1,10 +1,5 @@
 {
   "properties": {
-    "icon-picker": {
-      "placeholder": "Search Icons…",
-      "heading": "Select an Icon",
-      "subheading": "Add your own icon collections by putting a folder with images into {{path}}. You will need to restart Kando. Learn more <a {{- link}}>here</a>."
-    },
     "common": {
       "not-bound": "Not Bound",
       "done": "Done",
@@ -17,6 +12,8 @@
     "advanced-options": {
       "heading": "Tweak the Menu's Behavior",
       "subheading": "Before you enable these options, we recommend learning Kando's default behavior. Read about why we like it <a {{- link}}>here</a>.",
+      "hover-mode": "Hover Mode",
+      "hover-mode-hint": "For power users only! Select items by hovering over them.",
       "centered-mode": "Centered Mode",
       "centered-mode-hint": "Open the menu in the screen's center instead of at the cursor.",
       "warp-mouse": "Warp Mouse in Centered Mode",
@@ -52,6 +49,14 @@
       "hint": "This will be simulated.",
       "recording": "Press a hotkey…"
     },
+    "icon-picker": {
+      "heading": "Select an Icon",
+      "subheading": "Add your own icon collections by putting a folder with images into {{path}}. You will need to restart Kando. Learn more <a {{- link}}>here</a>.",
+      "base64-example": "Base64 example:",
+      "file-example": "file: URI example:",
+      "url-example": "URL example:",
+      "placeholder": "Search Icons…"
+    },
     "macro-picker": {
       "placeholder": "Hit the record button to start recording!",
       "recording": "Press the keys…"
@@ -154,80 +159,6 @@
     "failed-to-start-header": "Kando failed to start",
     "quit": "Quit"
   },
-<<<<<<< HEAD
-=======
-  "properties": {
-    "common": {
-      "not-bound": "Not Bound",
-      "done": "Done",
-      "cancel": "Cancel",
-      "menu-conditions": "Menu Conditions",
-      "menu-conditions-hint": "Choose when the menu should be shown.",
-      "menu-behavior": "Menu Behavior",
-      "menu-behavior-hint": "Tweak advanced options for the menu."
-    },
-    "advanced-options": {
-      "heading": "Tweak the Menu's Behavior",
-      "subheading": "Before you enable these options, we recommend learning Kando's default behavior. Read about why we like it <a {{- link}}>here</a>.",
-      "hover-mode": "Hover Mode",
-      "hover-mode-hint": "For power users only! Select items by hovering over them.",
-      "centered-mode": "Centered Mode",
-      "centered-mode-hint": "Open the menu in the screen's center instead of at the cursor.",
-      "warp-mouse": "Warp Mouse in Centered Mode",
-      "warp-mouse-hint": "Move the pointer to the center of the menu when it opens.",
-      "anchored-mode": "Anchored Mode",
-      "anchored-mode-hint": "Open submenus at the same position as the parent menu.",
-      "anchored-mode-checked-hint": "Checking this, will disable Marking Mode."
-    },
-    "condition-picker": {
-      "heading": "Select Menu Conditions",
-      "subheading": "You can bind multiple menus to the same shortcut and then choose under which conditions each menu should be shown.",
-      "app": "Limit to Specific Apps",
-      "app-hint": "Show the menu only if a specific application is focused.",
-      "app-checked-hint": "This supports regular expressions like /firefox|chrome/i.",
-      "app-placeholder": "App Name",
-      "app-tooltip": "Use the app which was focused when the Kando was opened.",
-      "window": "Limit to Specific Window Titles",
-      "window-hint": "Show the menu only if the focused window's title contains a given text.",
-      "window-checked-hint": "This supports regular expressions like /youtube|vimeo/i.",
-      "window-placeholder": "Window Title",
-      "window-tooltip": "Use the window which was focused when the Kando was opened.",
-      "screen": "Limit to Specific Screen Area",
-      "screen-hint": "Show the menu only if the pointer is in a given area on the screen.",
-      "screen-checked-hint": "In pixels, relative to the top left corner of your main display.",
-      "left-placeholder": "Left",
-      "right-placeholder": "Right",
-      "top-placeholder": "Top",
-      "bottom-placeholder": "Bottom",
-      "pointer-position-hint": "Your mouse is currently at {{x}} x {{y}}."
-    },
-    "hotkey-picker": {
-      "label": "Hotkey",
-      "hint": "This will be simulated.",
-      "recording": "Press a hotkey…"
-    },
-    "icon-picker": {
-      "heading": "Select an Icon",
-      "subheading": "Add your own icon collections by putting a folder with images into {{path}}. You will need to restart Kando. Learn more <a {{- link}}>here</a>.",
-      "base64-example": "Base64 example:",
-      "file-example": "file: URI example:",
-      "url-example": "URL example:",
-      "placeholder": "Search Icons…"
-    },
-    "macro-picker": {
-      "placeholder": "Hit the record button to start recording!",
-      "recording": "Press the keys…"
-    },
-    "shortcut-id-picker": {
-      "label": "Global Shortcut ID"
-    },
-    "shortcut-picker": {
-      "label": "Shortcut",
-      "hint": "This will open the menu.",
-      "recording": "Press a shortcut…"
-    }
-  },
->>>>>>> 430632e4
   "example-menu": {
     "name": "Example Menu",
     "apps": {
