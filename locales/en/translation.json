--- conflicted
+++ resolved
@@ -139,83 +139,11 @@
     }
   },
   "main": {
-<<<<<<< HEAD
-    "un-inhibit-shortcuts": "Re-enable Shortcuts",
-    "inhibit-shortcuts": "Temporarily Disable Shortcuts",
-    "failed-to-start-header": "Kando failed to start"
-=======
-    "failed-to-start-header": "Kando failed to start",
     "show-settings": "Show Settings",
     "un-inhibit-shortcuts": "Re-enable Shortcuts",
     "inhibit-shortcuts": "Temporarily Disable Shortcuts",
-    "quit": "Quit"
-  },
-  "properties": {
-    "common": {
-      "not-bound": "Not Bound",
-      "done": "Done",
-      "cancel": "Cancel",
-      "menu-conditions": "Menu Conditions",
-      "menu-conditions-hint": "Choose when the menu should be shown.",
-      "menu-behavior": "Menu Behavior",
-      "menu-behavior-hint": "Tweak advanced options for the menu."
-    },
-    "advanced-options": {
-      "heading": "Tweak the Menu's Behavior",
-      "subheading": "Before you enable these options, we recommend learning Kando's default behavior. Read about why we like it <a {{- link}}>here</a>.",
-      "centered-mode": "Centered Mode",
-      "centered-mode-hint": "Open the menu in the screen's center instead of at the cursor.",
-      "warp-mouse": "Warp Mouse in Centered Mode",
-      "warp-mouse-hint": "Move the pointer to the center of the menu when it opens.",
-      "anchored-mode": "Anchored Mode",
-      "anchored-mode-hint": "Open submenus at the same position as the parent menu.",
-      "anchored-mode-checked-hint": "Checking this, will disable Marking Mode."
-    },
-    "condition-picker": {
-      "heading": "Select Menu Conditions",
-      "subheading": "You can bind multiple menus to the same shortcut and then choose under which conditions each menu should be shown.",
-      "app": "Limit to Specific Apps",
-      "app-hint": "Show the menu only if a specific application is focused.",
-      "app-checked-hint": "This supports regular expressions like /firefox|chrome/i.",
-      "app-placeholder": "App Name",
-      "app-tooltip": "Use the app which was focused when the Kando was opened.",
-      "window": "Limit to Specific Window Titles",
-      "window-hint": "Show the menu only if the focused window's title contains a given text.",
-      "window-checked-hint": "This supports regular expressions like /youtube|vimeo/i.",
-      "window-placeholder": "Window Title",
-      "window-tooltip": "Use the window which was focused when the Kando was opened.",
-      "screen": "Limit to Specific Screen Area",
-      "screen-hint": "Show the menu only if the pointer is in a given area on the screen.",
-      "screen-checked-hint": "In pixels, relative to the top left corner of your main display.",
-      "left-placeholder": "Left",
-      "right-placeholder": "Right",
-      "top-placeholder": "Top",
-      "bottom-placeholder": "Bottom",
-      "pointer-position-hint": "Your mouse is currently at {{x}} x {{y}}."
-    },
-    "hotkey-picker": {
-      "label": "Hotkey",
-      "hint": "This will be simulated.",
-      "recording": "Press a hotkey…"
-    },
-    "icon-picker": {
-      "heading": "Select an Icon",
-      "subheading": "Add your own icon collections by putting a folder with images into {{path}}. You will need to restart Kando. Learn more <a {{- link}}>here</a>.",
-      "placeholder": "Search Icons…"
-    },
-    "macro-picker": {
-      "placeholder": "Hit the record button to start recording!",
-      "recording": "Press the keys…"
-    },
-    "shortcut-id-picker": {
-      "label": "Global Shortcut ID"
-    },
-    "shortcut-picker": {
-      "label": "Shortcut",
-      "hint": "This will open the menu.",
-      "recording": "Press a shortcut…"
-    }
->>>>>>> e85b131c
+    "quit": "Quit",
+    "failed-to-start-header": "Kando failed to start"
   },
   "example-menu": {
     "name": "Example Menu",
@@ -284,8 +212,36 @@
       "shortcut-hint": "Use KDE's system settings to bind this."
     }
   },
-  "settings": {
-    "title": "Kando Settings"
+  "toolbar": {
+    "menu-themes-tab": {
+      "system-mode-subheading": "If enabled, you can choose a different theme and color set if your system is in light or dark color mode.",
+      "author": "by {{author}}",
+      "system-mode-subheading-dark": "Your system is currently in dark mode. The settings above will only be used in dark mode.",
+      "system-mode-subheading-light": "Your system is currently in light mode. The settings above will only be used in light mode.",
+      "hint": "You can download themes from the <a {{repositoryLink}}>theme repository</a>. You can also <a {{tutorialLink}}>learn how to create your own themes</a> and share them in <a {{discordLink}}>Kando's Discord Server</a>!",
+      "edit-colors": "Edit Colors",
+      "dark-mode": "Use Separate Themes and Colors for Light and Dark Mode",
+      "close-color-picker": "Close the color editor",
+      "reset-color-picker": "Reset all colors to their defaults",
+      "label": "Menu Themes"
+    },
+    "menus-tab": {
+      "create-menu-button": "Create a menu!",
+      "label": "Menus"
+    },
+    "templates-tab": {
+      "heading": "Drop menus and menu items here and use them as templates!",
+      "subheading": "Create copies of the stored items by moving them to the menus tab or to the preview above.",
+      "label": "Templates"
+    },
+    "add-items-tab": {
+      "label": "Menu Items"
+    },
+    "trash-tab": {
+      "label": "Trash",
+      "heading": "You can delete menus and menu items by dropping them here!",
+      "subheading": "When you restart Kando, they will be gone."
+    }
   },
   "sidebar": {
     "welcome": "Welcome to Kando!",
@@ -313,36 +269,5 @@
     "electron-version": "Electron Version",
     "chrome-version": "Chrome Version",
     "node-version": "Node Version"
-  },
-  "toolbar": {
-    "menu-themes-tab": {
-      "author": "by {{author}}",
-      "system-mode-subheading": "If enabled, you can choose a different theme and color set if your system is in light or dark color mode.",
-      "system-mode-subheading-dark": "Your system is currently in dark mode. The settings above will only be used in dark mode.",
-      "system-mode-subheading-light": "Your system is currently in light mode. The settings above will only be used in light mode.",
-      "hint": "You can download themes from the <a {{repositoryLink}}>theme repository</a>. You can also <a {{tutorialLink}}>learn how to create your own themes</a> and share them in <a {{discordLink}}>Kando's Discord Server</a>!",
-      "edit-colors": "Edit Colors",
-      "dark-mode": "Use Separate Themes and Colors for Light and Dark Mode",
-      "close-color-picker": "Close the color editor",
-      "reset-color-picker": "Reset all colors to their defaults",
-      "label": "Menu Themes"
-    },
-    "menus-tab": {
-      "create-menu-button": "Create a menu!",
-      "label": "Menus"
-    },
-    "templates-tab": {
-      "heading": "Drop menus and menu items here and use them as templates!",
-      "subheading": "Create copies of the stored items by moving them to the menus tab or to the preview above.",
-      "label": "Templates"
-    },
-    "add-items-tab": {
-      "label": "Menu Items"
-    },
-    "trash-tab": {
-      "label": "Trash",
-      "heading": "You can delete menus and menu items by dropping them here!",
-      "subheading": "When you restart Kando, they will be gone."
-    }
   }
 }