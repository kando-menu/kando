{
  "name": "kando",
  "version": "1.7.0",
  "description": "The Cross-Platform Pie Menu.",
  "copyright": "Copyright © 2024 Simon Schneegans",
  "main": ".webpack/main",
  "scripts": {
    "install": "cmake-js compile",
    "start": "tsx node_modules/@electron-forge/cli/src/electron-forge-start",
    "package": "tsx node_modules/@electron-forge/cli/src/electron-forge-package",
    "make": "tsx node_modules/@electron-forge/cli/src/electron-forge-make",
    "publish": "tsx node_modules/@electron-forge/cli/src/electron-forge-publish",
    "lint": "eslint src",
    "prettier": "prettier --check src",
    "format": "prettier --write src",
    "test": "ts-mocha test/**/*.spec.ts",
    "i18n": "i18next 'src/**/*.ts' 'src/**/*.tsx'"
  },
  "keywords": [],
  "author": {
    "name": "Simon Schneegans",
    "email": "code@simonschneegans.de"
  },
  "license": "MIT",
  "devDependencies": {
    "@electron-forge/cli": "^7.7.0",
    "@electron-forge/maker-deb": "^7.7.0",
    "@electron-forge/maker-dmg": "^7.7.0",
    "@electron-forge/maker-rpm": "^7.7.0",
    "@electron-forge/maker-squirrel": "^7.7.0",
    "@electron-forge/maker-zip": "^7.7.0",
    "@electron-forge/plugin-webpack": "^7.7.0",
    "@eslint/eslintrc": "^3.3.0",
    "@eslint/js": "^9.21.0",
    "@types/chai": "^4.3.11",
    "@types/howler": "^2.2.12",
    "@types/mocha": "^10.0.10",
<<<<<<< HEAD
    "@types/react": "^19.0.7",
    "@types/react-dom": "^19.0.3",
    "@typescript-eslint/eslint-plugin": "^8.24.1",
    "@typescript-eslint/parser": "^8.24.1",
=======
    "@typescript-eslint/eslint-plugin": "^8.25.0",
    "@typescript-eslint/parser": "^8.25.0",
>>>>>>> b0ebd0af
    "@vercel/webpack-asset-relocator-loader": "1.7.3",
    "chai": "^4.5.0",
    "cmake-js": "^7.3.0",
    "copy-webpack-plugin": "^12.0.2",
    "css-loader": "^7.1.1",
    "electron": "^31.0.0",
<<<<<<< HEAD
    "electron-devtools-installer": "^4.0.0",
    "eslint": "^9.20.1",
=======
    "eslint": "^9.21.0",
>>>>>>> b0ebd0af
    "eslint-plugin-import": "^2.31.0",
    "handlebars-loader": "^1.7.3",
    "i18next-parser": "^9.1.0",
    "mocha": "^11.1.0",
    "node-loader": "^2.1.0",
    "prettier": "^3.5.2",
    "prettier-plugin-jsdoc": "^1.3.2",
    "raw-loader": "^4.0.2",
    "sass": "^1.85.1",
    "sass-loader": "^16.0.5",
    "string-replace-loader": "^3.1.0",
    "style-loader": "^4.0.0",
    "ts-loader": "^9.5.2",
    "ts-mocha": "^11.1.0",
    "ts-node": "^10.9.2",
    "typescript-plugin-css-modules": "^5.1.0",
    "tsx": "^4.19.2",
    "typescript": "^5.7.3"
  },
  "dependencies": {
    "@jaames/iro": "^5.5.2",
    "@popperjs/core": "^2.11.8",
    "@types/bootstrap": "^5.2.10",
    "@types/chroma-js": "^3.1.1",
    "@types/lodash.isequal": "^4.5.8",
    "@types/mime-types": "^2.1.4",
    "@types/react-transition-group": "^4.4.12",
    "bootstrap": "^5.3.1",
    "chokidar": "^4.0.3",
    "chroma-js": "^3.1.2",
    "commander": "^13.0.0",
    "dbus-final": "github:Jelmerro/dbus-final",
    "electron-squirrel-startup": "^1.0.0",
    "emojilib": "^4.0.1",
    "handlebars": "^4.7.8",
    "howler": "^2.2.4",
    "i18next": "^24.2.2",
    "i18next-fs-backend": "^2.6.0",
    "json5": "^2.2.3",
    "lodash": "^4.17.21",
    "lodash.isequal": "^4.5.0",
    "match-sorter": "^8.0.0",
    "material-symbols": "^0.28.2",
    "mime-types": "^2.1.35",
<<<<<<< HEAD
    "node-addon-api": "^8.3.0",
    "react": "^19.0.0",
    "react-colorful": "^5.6.1",
    "react-dom": "^19.0.0",
    "react-icons": "^5.4.0",
    "react-tooltip": "^5.28.0",
    "react-transition-group": "^4.4.5",
=======
    "node-addon-api": "^8.3.1",
>>>>>>> b0ebd0af
    "octokit": "^4.1.2",
    "simple-icons-font": "^14.8.0"
  }
}<|MERGE_RESOLUTION|>--- conflicted
+++ resolved
@@ -35,27 +35,18 @@
     "@types/chai": "^4.3.11",
     "@types/howler": "^2.2.12",
     "@types/mocha": "^10.0.10",
-<<<<<<< HEAD
     "@types/react": "^19.0.7",
     "@types/react-dom": "^19.0.3",
-    "@typescript-eslint/eslint-plugin": "^8.24.1",
-    "@typescript-eslint/parser": "^8.24.1",
-=======
     "@typescript-eslint/eslint-plugin": "^8.25.0",
     "@typescript-eslint/parser": "^8.25.0",
->>>>>>> b0ebd0af
     "@vercel/webpack-asset-relocator-loader": "1.7.3",
     "chai": "^4.5.0",
     "cmake-js": "^7.3.0",
     "copy-webpack-plugin": "^12.0.2",
     "css-loader": "^7.1.1",
     "electron": "^31.0.0",
-<<<<<<< HEAD
     "electron-devtools-installer": "^4.0.0",
-    "eslint": "^9.20.1",
-=======
     "eslint": "^9.21.0",
->>>>>>> b0ebd0af
     "eslint-plugin-import": "^2.31.0",
     "handlebars-loader": "^1.7.3",
     "i18next-parser": "^9.1.0",
@@ -100,17 +91,13 @@
     "match-sorter": "^8.0.0",
     "material-symbols": "^0.28.2",
     "mime-types": "^2.1.35",
-<<<<<<< HEAD
-    "node-addon-api": "^8.3.0",
     "react": "^19.0.0",
     "react-colorful": "^5.6.1",
     "react-dom": "^19.0.0",
     "react-icons": "^5.4.0",
     "react-tooltip": "^5.28.0",
     "react-transition-group": "^4.4.5",
-=======
     "node-addon-api": "^8.3.1",
->>>>>>> b0ebd0af
     "octokit": "^4.1.2",
     "simple-icons-font": "^14.8.0"
   }
