//////////////////////////////////////////////////////////////////////////////////////////
//   _  _ ____ _  _ ___  ____                                                           //
//   |_/  |__| |\ | |  \ |  |    This file belongs to Kando, the cross-platform         //
//   | \_ |  | | \| |__/ |__|    pie menu. Read more on github.com/menu/kando           //
//                                                                                      //
//////////////////////////////////////////////////////////////////////////////////////////

// SPDX-FileCopyrightText: Simon Schneegans <code@simonschneegans.de>
// SPDX-License-Identifier: MIT

import i18next from 'i18next';

import { IMenuItem } from '..';
import { IItemConfig } from '../item-config-registry';
import { IItemData } from './uri-item-type';
import * as utils from './utils';

/** This class provides the configuration widgets for URI items. */
export class URIItemConfig implements IItemConfig {
  /** @inheritdoc */
  public getTipOfTheDay(): string {
    const tips = [
<<<<<<< HEAD
      i18next.t('items.uri.tip-1'),
      i18next.t('items.uri.tip-2'),
      i18next.t('items.uri.tip-3'),
=======
      'You can use the URI item type to open a website using the http:// protocol.',
      'You can use the URI item type to open a file or folder using the file:// protocol.',
      'You can use the URI item type to open a mailto: link.',
      'Use {{app_name}} to insert the name of the application which was focused when you opened the menu.',
      'Use {{window_name}} to insert the name of the window which was focused when you opened the menu.',
      'Use {{pointer_x}} and {{pointer_y}} to insert the pointer position where the menu was opened.',
>>>>>>> 8566cadf
    ];

    return tips[Math.floor(Math.random() * tips.length)];
  }

  /** @inheritdoc */
  public getConfigWidget(item: IMenuItem): DocumentFragment | null {
    const fragment = utils.renderTemplate(
      require('../../renderer/editor/properties/templates/text-option.hbs'),
      {
        placeholder: i18next.t('items.common.not-configured'),
        label: i18next.t('items.uri.uri'),
        hint: i18next.t('items.uri.uri-hint'),
      }
    );

    // Get the input element and set the current value.
    const input = fragment.querySelector('input');
    input.value = (item.data as IItemData).uri || '';

    // Listen for changes and update the item.
    input.addEventListener('input', () => {
      (item.data as IItemData).uri = input.value;
    });

    return fragment;
  }
}<|MERGE_RESOLUTION|>--- conflicted
+++ resolved
@@ -20,18 +20,12 @@
   /** @inheritdoc */
   public getTipOfTheDay(): string {
     const tips = [
-<<<<<<< HEAD
       i18next.t('items.uri.tip-1'),
       i18next.t('items.uri.tip-2'),
       i18next.t('items.uri.tip-3'),
-=======
-      'You can use the URI item type to open a website using the http:// protocol.',
-      'You can use the URI item type to open a file or folder using the file:// protocol.',
-      'You can use the URI item type to open a mailto: link.',
-      'Use {{app_name}} to insert the name of the application which was focused when you opened the menu.',
-      'Use {{window_name}} to insert the name of the window which was focused when you opened the menu.',
-      'Use {{pointer_x}} and {{pointer_y}} to insert the pointer position where the menu was opened.',
->>>>>>> 8566cadf
+      i18next.t('items.uri.tip-4'),
+      i18next.t('items.uri.tip-5'),
+      i18next.t('items.uri.tip-6'),
     ];
 
     return tips[Math.floor(Math.random() * tips.length)];
