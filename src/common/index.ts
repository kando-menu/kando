//////////////////////////////////////////////////////////////////////////////////////////
//   _  _ ____ _  _ ___  ____                                                           //
//   |_/  |__| |\ | |  \ |  |    This file belongs to Kando, the cross-platform         //
//   | \_ |  | | \| |__/ |__|    pie menu. Read more on github.com/kando-menu/kando     //
//                                                                                      //
//////////////////////////////////////////////////////////////////////////////////////////

// SPDX-FileCopyrightText: Simon Schneegans <code@simonschneegans.de>
// SPDX-License-Identifier: MIT

export * from './settings-schemata/menu-settings-v1';
export * from './settings-schemata';

/** This interface is used to pass command line arguments to the app. */
export interface ICommandlineOptions {
  // This optional parameter is specified using the --menu option. It is used to show a
  // menu when the app or a second instance of the app is started.
  menu?: string;

  // This optional parameter is specified using the --settings option. It is used to show
  // the settings when the app or a second instance of the app is started.
  settings?: boolean;

  // This optional parameter is specified using the --reload-menu-theme option. It is used
  // to reload the current menu theme from disk.
  reloadMenuTheme?: boolean;

  // This optional parameter is specified using the --reload-sound-theme option. It is
  // used to reload the current sound theme from disk.
  reloadSoundTheme?: boolean;
}

/**
 * A simple 2D vector.
 *
 * You can find some vector math in the `src/renderer/math` directory.
 */
export interface IVec2 {
  x: number;
  y: number;
}

/** This interface describes some information about the currently used backend. */
export interface IBackendInfo {
  /**
   * The name of the backend. This is shown in the user interface so that users can see
   * which backend is currently active.
   */
  name: string;

  /**
   * Each backend should return a suitable window type here. The window type determines
   * how Kando's menu window is drawn. The most suitable type is dependent on the
   * operating system and the window manager. For example, on GNOME, the window type
   * "dock" seems to work best, on KDE "toolbar" provides a better experience. On Windows,
   * "toolbar" is the only type that works.
   * https://www.electronjs.org/docs/latest/api/browser-window#new-browserwindowoptions
   *
   * @returns The window type to use for the pie menu window.
   */
  menuWindowType: string;

  /**
   * There are some backends which do not support custom shortcuts. In this case, the user
   * will not be able to change the shortcuts in the settings. Instead, the user will set
   * a shortcut ID and then assign a shortcut in the operating system.
   */
  supportsShortcuts: boolean;

  /**
   * This hint is shown in the settings next to the shortcut-id input field if
   * supportsShortcuts is false. It should very briefly explain how to change the
   * shortcuts in the operating system. If supportsShortcuts is true, this is not
   * required.
   */
  shortcutHint?: string;

  /** This determines whether the settings window should use transparency per default. */
  shouldUseTransparentSettingsWindow: boolean;
}

/** This interface describes some information about the current version of Kando. */
export interface IVersionInfo {
  kandoVersion: string;
  electronVersion: string;
  chromeVersion: string;
  nodeVersion: string;
}

/**
 * This interface is used to transfer information required from the window manager when
 * opening the pie menu. It contains the name of the currently focused app / window, the
 * current pointer position, and the screen area where a maximized window can be placed.
 * That is the screen resolution minus the taskbar and other panels.
 */
export interface IWMInfo {
  windowName: string;
  appName: string;
  pointerX: number;
  pointerY: number;
  workArea: Electron.Rectangle;
}

/**
 * This interface is used to transfer information about the system to the renderer
 * process. It will determine the visibility of some UI elements and the availability of
 * some features.
 */
export interface ISystemInfo {
  /** Whether the system supports launching isolated processes. */
  supportsIsolatedProcesses: boolean;
}

/** This interface describes a icon theme consisting of a collection of icon files. */
export interface IFileIconThemeDescription {
  /**
   * The ID of the theme. This is used to identify the theme in the settings file. It is
   * also the directory name of the icon theme.
   */
  name: string;

  /**
   * The absolute path to the directory where the theme is stored, including the name as
   * the last part of the path.
   */
  directory: string;

  /**
   * A list of all available icons in this theme. These are the filenames of the icons
   * relative to the theme directory. In case of nested directories, the filenames can
   * actually be paths.
   */
  icons: string[];
}

/**
 * This interface is used to pass information about all available icon themes to the
 * renderer process.
 */
export interface IIconThemesInfo {
  /** The absolute path to the directory where the user may store custom icon themes. */
  userIconDirectory: string;

  /** All available file icon themes. */
  fileIconThemes: IFileIconThemeDescription[];
}

/**
<<<<<<< HEAD
=======
 * Sound themes can define different sounds for different actions. This enum is used to
 * identify the different sounds.
 */
export enum SoundType {
  eOpenMenu = 'openMenu',
  eCloseMenu = 'closeMenu',
  eSelectItem = 'selectItem',
  eSelectSubmenu = 'selectSubmenu',
  eSelectParent = 'selectParent',
  eHoverItem = 'hoverItem',
  eHoverSubmenu = 'hoverSubmenu',
  eHoverParent = 'hoverParent',
}

/**
 * This interface is used to describe a sound effect. It contains the path to the sound
 * file and some optional properties like the volume and pitch shift.
 */
export interface ISoundEffect {
  /** The path to the sound file. */
  file: string;

  /** The volume of the sound. */
  volume?: number;

  /** The maximum pitch shift. */
  maxPitch?: number;

  /** The minimum pitch shift. */
  minPitch?: number;
}

/**
 * This interface is used to describe a sound theme. It contains the properties which can
 * be defined in the JSON file of a sound theme. All paths are relative to the theme
 * directory.
 */
export interface ISoundThemeDescription {
  /**
   * The ID of the theme. This is used to identify the theme in the settings file. It is
   * also the directory name of the theme and is set by Kando when loading the theme.json
   * file. So the path to the theme.json file is this.directory/this.id/theme.json.
   */
  id: string;

  /**
   * The absolute path to the directory where the theme is stored. This is set by Kando
   * when loading the theme.json file.
   */
  directory: string;

  /** A human readable name of the theme. */
  name: string;

  /** The author of the theme. */
  author: string;

  /** The version of the theme. Should be a semantic version string like "1.0.0". */
  themeVersion: string;

  /** The version of the Kando sound theme engine this theme is compatible with. */
  engineVersion: number;

  /** The license of the theme. For instance "CC-BY-4.0". */
  license: string;

  /**
   * All available sound effects. If a given sound is not defined here, no sound will be
   * played for the corresponding action.
   */
  sounds: Record<SoundType, ISoundEffect>;
}

/**
 * This interface is used to describe an installed application. When the settings window
 * is opened, it will query the host process for a list of all installed applications.
 */
export interface IAppDescription {
  /**
   * Some unique identifier for the application. What that is depends on the backend.
   * Could be for instance the UWP app ID. If the backend is not able to provide a unique
   * ID, it may fall back to using the application command.
   */
  id: string;

  /** The name of the application. */
  name: string;

  /** The command to launch the application. */
  command: string;

  /** The icon used for the application. */
  icon: string;

  /** The icon theme used for the above icon. */
  iconTheme: string;
}

/**
>>>>>>> f1c55e60
 * This interface is used to describe an element of a key sequence. It contains the DOM
 * name of the key, a boolean indicating whether the key is pressed or released and a
 * delay in milliseconds.
 */
export interface IKeyStroke {
  name: string;
  down: boolean;
  delay: number;
}

/**
 * This type is used to describe a sequence of key strokes. It is used to simulate
 * keyboard shortcuts.
 */
export type IKeySequence = Array<IKeyStroke>;

/**
 * There are different reasons why a menu should be shown. This interface is used to
 * describe the request to show a menu. A menu can be shown because a shortcut was pressed
 * (in this case `trigger` will be the shortcut or the shortcut ID) or because a menu was
 * requested by name.
 */
export interface IShowMenuRequest {
  trigger: string;
  name: string;
}

/**
 * This interface is used to describe the additional information that is passed to the
 * Menu's `show()` method from the main to the renderer process.
 */
export interface IShowMenuOptions {
  /**
   * The position of the mouse cursor when the menu was opened. Relative to the top left
   * corner of the window.
   */
  mousePosition: IVec2;

  /**
   * The size of the window. Usually, this is the same as window.innerWidth and
   * window.innerHeight. However, when the window was just resized, this can be different.
   * Therefore, we need to pass it from the main process.
   */
  windowSize: IVec2;

  /**
   * The scale factor of the menu. This is required to compute the correct position of the
   * menu.
   */
  zoomFactor: number;

  /**
   * If this is set, the menu will be opened in the screen's center. Else it will be
   * opened at the mouse pointer.
   */
  centeredMode: boolean;

  /**
   * If this is set, the menu will be "anchored". This means that any submenus will be
   * opened at the same position as the parent menu.
   */
  anchoredMode: boolean;

  /**
   * If this is set, the menu will be in "hover mode". This means that the menu items can
   * be selected by only hovering over them.
   */
  hoverMode: boolean;

  /**
   * If this is set, the system-icon theme has changed since the last time the menu was
   * opened. This is used to determine if the menu needs to be reloaded.
   */
  systemIconsChanged: boolean;
}

/**
 * The description of a menu theme. These are the properties which can be defined in the
 * JSON file of a menu theme.
 */
export interface IMenuThemeDescription {
  /**
   * The ID of the theme. This is used to identify the theme in the settings file. It is
   * also the directory name of the theme and is set by Kando when loading the theme.json
   * file. So the path to the theme.json file is this.directory/this.id/theme.json.
   */
  id: string;

  /**
   * The absolute path to the directory where the theme is stored. This is set by Kando
   * when loading the theme.json file.
   */
  directory: string;

  /** A human readable name of the theme. */
  name: string;

  /** The author of the theme. */
  author: string;

  /** The version of the theme. Should be a semantic version string like "1.0.0". */
  themeVersion: string;

  /** The version of the Kando theme engine this theme is compatible with. */
  engineVersion: number;

  /** The license of the theme. For instance "CC-BY-4.0". */
  license: string;

  /**
   * The maximum radius in pixels of a menu when using this theme. This is used to move
   * the menu away from the screen edges when it's opened too close to them. Default is
   * 150px.
   */
  maxMenuRadius: number;

  /** The width of the text wrap in the center of the menu in pixels. Default is 90px. */
  centerTextWrapWidth: number;

  /**
   * If this is true, children of a menu item will be drawn below the parent. Otherwise
   * they will be drawn above. Default is true.
   */
  drawChildrenBelow: boolean;

  /**
   * If this is set to true, the center text of the menu will be drawn. This is the text
   * that is displayed in the center of the menu when it is opened. Default is true.
   */
  drawCenterText: boolean;

  /**
   * If this is set to true, a full-screen div will be drawn below the menu with the CSS
   * class "selection-wedges". If any menu item is hovered, it will also receive the class
   * "hovered" and the "--start-angle" and "--end-angle" CSS properties will indicate
   * where the selected child is. Default is false.
   */
  drawSelectionWedges: boolean;

  /**
   * If this is set to true, a full-screen div will be drawn below the menu with the CSS
   * class "wedge-separators". It will contain a div for each separator line between
   * adjacent wedges. They will have the "separator" class. Default is false.
   */
  drawWedgeSeparators: boolean;

  /**
   * These colors will be available as var(--name) in the CSS file and can be adjusted by
   * the user in the settings. The map assigns a default CSS color to each name.
   */
  colors: Record<string, string>;

  /**
   * The layers which are drawn on top of each other for each menu item. Each layer will
   * be a html div element with a class defined in the theme file. Also, each layer can
   * have a `content` property which can be used to make the layer contain the item's icon
   * or name.
   */
  layers: {
    class: string;
    content: 'none' | 'name' | 'icon';
  }[];
}

/**
 * Sound themes can define different sounds for different actions. This enum is used to
 * identify the different sounds.
 */
export enum SoundType {
  eOpenMenu = 'openMenu',
  eCloseMenu = 'closeMenu',
  eSelectItem = 'selectItem',
  eSelectSubmenu = 'selectSubmenu',
  eSelectParent = 'selectParent',
  eHoverItem = 'hoverItem',
  eHoverSubmenu = 'hoverSubmenu',
  eHoverParent = 'hoverParent',
}

/**
 * This interface is used to describe a sound effect. It contains the path to the sound
 * file and some optional properties like the volume and pitch shift.
 */
export interface ISoundEffect {
  /** The path to the sound file. */
  file: string;

  /** The volume of the sound. */
  volume?: number;

  /** The maximum pitch shift. */
  maxPitch?: number;

  /** The minimum pitch shift. */
  minPitch?: number;
}

/**
 * This interface is used to describe a sound theme. It contains the properties which can
 * be defined in the JSON file of a sound theme. All paths are relative to the theme
 * directory.
 */
export interface ISoundThemeDescription {
  /**
   * The ID of the theme. This is used to identify the theme in the settings file. It is
   * also the directory name of the theme and is set by Kando when loading the theme.json
   * file. So the path to the theme.json file is this.directory/this.id/theme.json.
   */
  id: string;

  /**
   * The absolute path to the directory where the theme is stored. This is set by Kando
   * when loading the theme.json file.
   */
  directory: string;

  /** A human readable name of the theme. */
  name: string;

  /** The author of the theme. */
  author: string;

  /** The version of the theme. Should be a semantic version string like "1.0.0". */
  themeVersion: string;

  /** The version of the Kando sound theme engine this theme is compatible with. */
  engineVersion: number;

  /** The license of the theme. For instance "CC-BY-4.0". */
  license: string;

  /**
   * All available sound effects. If a given sound is not defined here, no sound will be
   * played for the corresponding action.
   */
  sounds: Record<SoundType, ISoundEffect>;
}<|MERGE_RESOLUTION|>--- conflicted
+++ resolved
@@ -146,8 +146,171 @@
 }
 
 /**
-<<<<<<< HEAD
-=======
+ * This interface is used to describe an element of a key sequence. It contains the DOM
+ * name of the key, a boolean indicating whether the key is pressed or released and a
+ * delay in milliseconds.
+ */
+export interface IKeyStroke {
+  name: string;
+  down: boolean;
+  delay: number;
+}
+
+/**
+ * This type is used to describe a sequence of key strokes. It is used to simulate
+ * keyboard shortcuts.
+ */
+export type IKeySequence = Array<IKeyStroke>;
+
+/**
+ * There are different reasons why a menu should be shown. This interface is used to
+ * describe the request to show a menu. A menu can be shown because a shortcut was pressed
+ * (in this case `trigger` will be the shortcut or the shortcut ID) or because a menu was
+ * requested by name.
+ */
+export interface IShowMenuRequest {
+  trigger: string;
+  name: string;
+}
+
+/**
+ * This interface is used to describe the additional information that is passed to the
+ * Menu's `show()` method from the main to the renderer process.
+ */
+export interface IShowMenuOptions {
+  /**
+   * The position of the mouse cursor when the menu was opened. Relative to the top left
+   * corner of the window.
+   */
+  mousePosition: IVec2;
+
+  /**
+   * The size of the window. Usually, this is the same as window.innerWidth and
+   * window.innerHeight. However, when the window was just resized, this can be different.
+   * Therefore, we need to pass it from the main process.
+   */
+  windowSize: IVec2;
+
+  /**
+   * The scale factor of the menu. This is required to compute the correct position of the
+   * menu.
+   */
+  zoomFactor: number;
+
+  /**
+   * If this is set, the menu will be opened in the screen's center. Else it will be
+   * opened at the mouse pointer.
+   */
+  centeredMode: boolean;
+
+  /**
+   * If this is set, the menu will be "anchored". This means that any submenus will be
+   * opened at the same position as the parent menu.
+   */
+  anchoredMode: boolean;
+
+  /**
+   * If this is set, the menu will be in "hover mode". This means that the menu items can
+   * be selected by only hovering over them.
+   */
+  hoverMode: boolean;
+
+  /**
+   * If this is set, the system-icon theme has changed since the last time the menu was
+   * opened. This is used to determine if the menu needs to be reloaded.
+   */
+  systemIconsChanged: boolean;
+}
+
+/**
+ * The description of a menu theme. These are the properties which can be defined in the
+ * JSON file of a menu theme.
+ */
+export interface IMenuThemeDescription {
+  /**
+   * The ID of the theme. This is used to identify the theme in the settings file. It is
+   * also the directory name of the theme and is set by Kando when loading the theme.json
+   * file. So the path to the theme.json file is this.directory/this.id/theme.json.
+   */
+  id: string;
+
+  /**
+   * The absolute path to the directory where the theme is stored. This is set by Kando
+   * when loading the theme.json file.
+   */
+  directory: string;
+
+  /** A human readable name of the theme. */
+  name: string;
+
+  /** The author of the theme. */
+  author: string;
+
+  /** The version of the theme. Should be a semantic version string like "1.0.0". */
+  themeVersion: string;
+
+  /** The version of the Kando theme engine this theme is compatible with. */
+  engineVersion: number;
+
+  /** The license of the theme. For instance "CC-BY-4.0". */
+  license: string;
+
+  /**
+   * The maximum radius in pixels of a menu when using this theme. This is used to move
+   * the menu away from the screen edges when it's opened too close to them. Default is
+   * 150px.
+   */
+  maxMenuRadius: number;
+
+  /** The width of the text wrap in the center of the menu in pixels. Default is 90px. */
+  centerTextWrapWidth: number;
+
+  /**
+   * If this is true, children of a menu item will be drawn below the parent. Otherwise
+   * they will be drawn above. Default is true.
+   */
+  drawChildrenBelow: boolean;
+
+  /**
+   * If this is set to true, the center text of the menu will be drawn. This is the text
+   * that is displayed in the center of the menu when it is opened. Default is true.
+   */
+  drawCenterText: boolean;
+
+  /**
+   * If this is set to true, a full-screen div will be drawn below the menu with the CSS
+   * class "selection-wedges". If any menu item is hovered, it will also receive the class
+   * "hovered" and the "--start-angle" and "--end-angle" CSS properties will indicate
+   * where the selected child is. Default is false.
+   */
+  drawSelectionWedges: boolean;
+
+  /**
+   * If this is set to true, a full-screen div will be drawn below the menu with the CSS
+   * class "wedge-separators". It will contain a div for each separator line between
+   * adjacent wedges. They will have the "separator" class. Default is false.
+   */
+  drawWedgeSeparators: boolean;
+
+  /**
+   * These colors will be available as var(--name) in the CSS file and can be adjusted by
+   * the user in the settings. The map assigns a default CSS color to each name.
+   */
+  colors: Record<string, string>;
+
+  /**
+   * The layers which are drawn on top of each other for each menu item. Each layer will
+   * be a html div element with a class defined in the theme file. Also, each layer can
+   * have a `content` property which can be used to make the layer contain the item's icon
+   * or name.
+   */
+  layers: {
+    class: string;
+    content: 'none' | 'name' | 'icon';
+  }[];
+}
+
+/**
  * Sound themes can define different sounds for different actions. This enum is used to
  * identify the different sounds.
  */
@@ -244,244 +407,4 @@
 
   /** The icon theme used for the above icon. */
   iconTheme: string;
-}
-
-/**
->>>>>>> f1c55e60
- * This interface is used to describe an element of a key sequence. It contains the DOM
- * name of the key, a boolean indicating whether the key is pressed or released and a
- * delay in milliseconds.
- */
-export interface IKeyStroke {
-  name: string;
-  down: boolean;
-  delay: number;
-}
-
-/**
- * This type is used to describe a sequence of key strokes. It is used to simulate
- * keyboard shortcuts.
- */
-export type IKeySequence = Array<IKeyStroke>;
-
-/**
- * There are different reasons why a menu should be shown. This interface is used to
- * describe the request to show a menu. A menu can be shown because a shortcut was pressed
- * (in this case `trigger` will be the shortcut or the shortcut ID) or because a menu was
- * requested by name.
- */
-export interface IShowMenuRequest {
-  trigger: string;
-  name: string;
-}
-
-/**
- * This interface is used to describe the additional information that is passed to the
- * Menu's `show()` method from the main to the renderer process.
- */
-export interface IShowMenuOptions {
-  /**
-   * The position of the mouse cursor when the menu was opened. Relative to the top left
-   * corner of the window.
-   */
-  mousePosition: IVec2;
-
-  /**
-   * The size of the window. Usually, this is the same as window.innerWidth and
-   * window.innerHeight. However, when the window was just resized, this can be different.
-   * Therefore, we need to pass it from the main process.
-   */
-  windowSize: IVec2;
-
-  /**
-   * The scale factor of the menu. This is required to compute the correct position of the
-   * menu.
-   */
-  zoomFactor: number;
-
-  /**
-   * If this is set, the menu will be opened in the screen's center. Else it will be
-   * opened at the mouse pointer.
-   */
-  centeredMode: boolean;
-
-  /**
-   * If this is set, the menu will be "anchored". This means that any submenus will be
-   * opened at the same position as the parent menu.
-   */
-  anchoredMode: boolean;
-
-  /**
-   * If this is set, the menu will be in "hover mode". This means that the menu items can
-   * be selected by only hovering over them.
-   */
-  hoverMode: boolean;
-
-  /**
-   * If this is set, the system-icon theme has changed since the last time the menu was
-   * opened. This is used to determine if the menu needs to be reloaded.
-   */
-  systemIconsChanged: boolean;
-}
-
-/**
- * The description of a menu theme. These are the properties which can be defined in the
- * JSON file of a menu theme.
- */
-export interface IMenuThemeDescription {
-  /**
-   * The ID of the theme. This is used to identify the theme in the settings file. It is
-   * also the directory name of the theme and is set by Kando when loading the theme.json
-   * file. So the path to the theme.json file is this.directory/this.id/theme.json.
-   */
-  id: string;
-
-  /**
-   * The absolute path to the directory where the theme is stored. This is set by Kando
-   * when loading the theme.json file.
-   */
-  directory: string;
-
-  /** A human readable name of the theme. */
-  name: string;
-
-  /** The author of the theme. */
-  author: string;
-
-  /** The version of the theme. Should be a semantic version string like "1.0.0". */
-  themeVersion: string;
-
-  /** The version of the Kando theme engine this theme is compatible with. */
-  engineVersion: number;
-
-  /** The license of the theme. For instance "CC-BY-4.0". */
-  license: string;
-
-  /**
-   * The maximum radius in pixels of a menu when using this theme. This is used to move
-   * the menu away from the screen edges when it's opened too close to them. Default is
-   * 150px.
-   */
-  maxMenuRadius: number;
-
-  /** The width of the text wrap in the center of the menu in pixels. Default is 90px. */
-  centerTextWrapWidth: number;
-
-  /**
-   * If this is true, children of a menu item will be drawn below the parent. Otherwise
-   * they will be drawn above. Default is true.
-   */
-  drawChildrenBelow: boolean;
-
-  /**
-   * If this is set to true, the center text of the menu will be drawn. This is the text
-   * that is displayed in the center of the menu when it is opened. Default is true.
-   */
-  drawCenterText: boolean;
-
-  /**
-   * If this is set to true, a full-screen div will be drawn below the menu with the CSS
-   * class "selection-wedges". If any menu item is hovered, it will also receive the class
-   * "hovered" and the "--start-angle" and "--end-angle" CSS properties will indicate
-   * where the selected child is. Default is false.
-   */
-  drawSelectionWedges: boolean;
-
-  /**
-   * If this is set to true, a full-screen div will be drawn below the menu with the CSS
-   * class "wedge-separators". It will contain a div for each separator line between
-   * adjacent wedges. They will have the "separator" class. Default is false.
-   */
-  drawWedgeSeparators: boolean;
-
-  /**
-   * These colors will be available as var(--name) in the CSS file and can be adjusted by
-   * the user in the settings. The map assigns a default CSS color to each name.
-   */
-  colors: Record<string, string>;
-
-  /**
-   * The layers which are drawn on top of each other for each menu item. Each layer will
-   * be a html div element with a class defined in the theme file. Also, each layer can
-   * have a `content` property which can be used to make the layer contain the item's icon
-   * or name.
-   */
-  layers: {
-    class: string;
-    content: 'none' | 'name' | 'icon';
-  }[];
-}
-
-/**
- * Sound themes can define different sounds for different actions. This enum is used to
- * identify the different sounds.
- */
-export enum SoundType {
-  eOpenMenu = 'openMenu',
-  eCloseMenu = 'closeMenu',
-  eSelectItem = 'selectItem',
-  eSelectSubmenu = 'selectSubmenu',
-  eSelectParent = 'selectParent',
-  eHoverItem = 'hoverItem',
-  eHoverSubmenu = 'hoverSubmenu',
-  eHoverParent = 'hoverParent',
-}
-
-/**
- * This interface is used to describe a sound effect. It contains the path to the sound
- * file and some optional properties like the volume and pitch shift.
- */
-export interface ISoundEffect {
-  /** The path to the sound file. */
-  file: string;
-
-  /** The volume of the sound. */
-  volume?: number;
-
-  /** The maximum pitch shift. */
-  maxPitch?: number;
-
-  /** The minimum pitch shift. */
-  minPitch?: number;
-}
-
-/**
- * This interface is used to describe a sound theme. It contains the properties which can
- * be defined in the JSON file of a sound theme. All paths are relative to the theme
- * directory.
- */
-export interface ISoundThemeDescription {
-  /**
-   * The ID of the theme. This is used to identify the theme in the settings file. It is
-   * also the directory name of the theme and is set by Kando when loading the theme.json
-   * file. So the path to the theme.json file is this.directory/this.id/theme.json.
-   */
-  id: string;
-
-  /**
-   * The absolute path to the directory where the theme is stored. This is set by Kando
-   * when loading the theme.json file.
-   */
-  directory: string;
-
-  /** A human readable name of the theme. */
-  name: string;
-
-  /** The author of the theme. */
-  author: string;
-
-  /** The version of the theme. Should be a semantic version string like "1.0.0". */
-  themeVersion: string;
-
-  /** The version of the Kando sound theme engine this theme is compatible with. */
-  engineVersion: number;
-
-  /** The license of the theme. For instance "CC-BY-4.0". */
-  license: string;
-
-  /**
-   * All available sound effects. If a given sound is not defined here, no sound will be
-   * played for the corresponding action.
-   */
-  sounds: Record<SoundType, ISoundEffect>;
 }