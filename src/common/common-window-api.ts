--- conflicted
+++ resolved
@@ -148,15 +148,14 @@
     return ipcRenderer.invoke('common.get-sound-theme');
   },
 
-<<<<<<< HEAD
+  /** This lists all currently available system icons. */
+  getSystemIcons: (): Promise<Array<string>> => {
+    return ipcRenderer.invoke('common.get-system-icons');
+  },
+
   /** This returns the absolute path for a given file. */
   getFilePath(file: File): string {
     return webUtils.getPathForFile(file);
-=======
-  /** This lists all currently available system icons. */
-  getSystemIcons: (): Promise<Array<string>> => {
-    return ipcRenderer.invoke('common.get-system-icons');
->>>>>>> c3579760
   },
 };
 
