//////////////////////////////////////////////////////////////////////////////////////////
//   _  _ ____ _  _ ___  ____                                                           //
//   |_/  |__| |\ | |  \ |  |    This file belongs to Kando, the cross-platform         //
//   | \_ |  | | \| |__/ |__|    pie menu. Read more on github.com/kando-menu/kando     //
//                                                                                      //
//////////////////////////////////////////////////////////////////////////////////////////

// SPDX-FileCopyrightText: Simon Schneegans <code@simonschneegans.de>
// SPDX-License-Identifier: MIT

import os from 'node:os';
import fs from 'fs';
import mime from 'mime-types';
import path from 'path';
import json5 from 'json5';
import { ipcMain, shell, Tray, Menu, app, nativeTheme, dialog } from 'electron';
import i18next from 'i18next';

import { MenuWindow } from './menu-window';
import { SettingsWindow } from './settings-window';
import { Backend, getBackend } from './backends';
import {
  IMenuItem,
  IMenu,
  IMenuSettings,
  IGeneralSettings,
  IShowMenuRequest,
  IIconThemesInfo,
  ISoundThemeDescription,
  IMenuThemeDescription,
  getDefaultGeneralSettings,
  getDefaultMenuSettings,
  IWMInfo,
  SoundType,
  ISoundEffect,
} from '../common';
import { Settings } from './utils/settings';
import { Notification } from './utils/notification';
import { UpdateChecker } from './utils/update-checker';
// import { IconThemeRegistry } from '../common/icon-themes/icon-theme-registry';
import { supportsIsolatedProcesses } from './utils/shell';

/**
 * This class contains the main host process logic of Kando. It is responsible for
 * creating the transparent window and for handling IPC communication with the renderer
 * process. It also creates the backend which is responsible for all low-level system
 * interaction.
 */
export class KandoApp {
  /**
   * The backend is responsible for all the system interaction. It is implemented
   * differently for each platform.
   */
  private backend: Backend = getBackend();

  /** This is used to check for updates. */
  private updateChecker = new UpdateChecker();

  /**
   * The window is the main window of the application. It is a transparent window which
   * covers the whole screen. It is always on top and has no frame. It is used to display
   * the pie menu.
   */
  private menuWindow?: MenuWindow;
  private settingsWindow?: SettingsWindow;

  /** True if shortcuts are currently inhibited. */
  private inhibitAllShortcuts = false;

  /** This flag is used to determine if the bindShortcuts() method is currently running. */
  private bindingShortcuts = false;

  /**
   * This is the tray icon which is displayed in the system tray. In the future it will be
   * possible to disable this icon.
   */
  private tray: Tray;

  /**
   * This is the settings object which is used to store the general application settings
   * in the user's home directory.
   */
  private generalSettings: Settings<IGeneralSettings>;

  /**
   * This is the settings object which is used to store the configured menus in the user's
   * home directory.
   */
  private menuSettings: Settings<IMenuSettings>;

  /** This contains the last IWMInfo which was received. */
  private lastWMInfo?: IWMInfo;

<<<<<<< HEAD
  /* eslint-disable @typescript-eslint/no-explicit-any */
  private validateStructure(parsed: any): string | false {
    if (!Array.isArray(parsed.menus)) {
      const errorMessage =
        'Invalid JSON format: "menus" must be an array. Got: ' + typeof parsed.menus;
      console.error(errorMessage);
      return errorMessage;
    }

    for (let index = 0; index < parsed.menus.length; index++) {
      const menu = parsed.menus[index];

      if (!menu.root) {
        return `Menu at index ${index} is invalid: Missing "root" object. Got: ${JSON.stringify(menu)}`;
      }

      if (typeof menu.root !== 'object') {
        return `Menu at index ${index} is invalid: "root" must be an object. Got: ${typeof menu.root}`;
      }

      const parsedMenuName = menu.root.name ?? `<unknown name at index ${index}>`;

      if (typeof menu.root.name !== 'string') {
        return `Menu at index ${index} is invalid: "root.name" must be a string. Got: ${JSON.stringify(menu.root.name)}`;
      }

      if (menu.root.type !== 'submenu') {
        return `Menu "${parsedMenuName}" is invalid: "root.type" must be "submenu". Got: ${JSON.stringify(menu.root.type)}`;
      }

      if (typeof menu.root.icon !== 'string') {
        return `Menu "${parsedMenuName}" is invalid: "root.icon" must be a string. Got: ${JSON.stringify(menu.root.icon)}`;
      }

      if (typeof menu.root.iconTheme !== 'string') {
        return `Menu "${parsedMenuName}" is invalid: "root.iconTheme" must be a string. Got: ${JSON.stringify(menu.root.iconTheme)}`;
      }

      if (!Array.isArray(menu.root.children)) {
        return `Menu "${parsedMenuName}" is invalid: "root.children" must be an array. Got: ${typeof menu.root.children}`;
      }

      if (typeof menu.shortcut !== 'string' || !menu.shortcut) {
        return `Menu "${parsedMenuName}" is invalid: "shortcut" must be a non-empty string. Got: ${JSON.stringify(menu.shortcut)}`;
      }

      if (typeof menu.shortcutID !== 'string') {
        return `Menu "${parsedMenuName}" is invalid: "shortcutID" must be a string. Got: ${typeof menu.shortcutID}`;
      }

      if (typeof menu.centered !== 'boolean') {
        return `Menu "${parsedMenuName}" is invalid: "centered" must be a boolean. Got: ${typeof menu.centered}`;
      }

      if (typeof menu.anchored !== 'boolean') {
        return `Menu "${parsedMenuName}" is invalid: "anchored" must be a boolean. Got: ${typeof menu.anchored}`;
      }

      if (typeof menu.hoverMode !== 'boolean') {
        return `Menu "${parsedMenuName}" is invalid: "hoverMode" must be a boolean. Got: ${typeof menu.hoverMode}`;
      }

      if (!Array.isArray(menu.tags)) {
        return `Menu "${parsedMenuName}" is invalid: "tags" must be an array. Got: ${typeof menu.tags}`;
      }

      if (
        menu.conditions &&
        typeof menu.conditions === 'object' &&
        Object.keys(menu.conditions).length > 0
      ) {
        const screenArea = menu.conditions.screenArea;
        if (screenArea) {
          if (typeof screenArea.xMin !== 'number') {
            return `Menu "${parsedMenuName}" is invalid: "conditions.screenArea.xMin" must be a number. Got: ${typeof screenArea.xMin}`;
          }
          if (typeof screenArea.yMin !== 'number') {
            return `Menu "${parsedMenuName}" is invalid: "conditions.screenArea.yMin" must be a number. Got: ${typeof screenArea.yMin}`;
          }
          if (typeof screenArea.xMax !== 'number') {
            return `Menu "${parsedMenuName}" is invalid: "conditions.screenArea.xMax" must be a number. Got: ${typeof screenArea.xMax}`;
          }
          if (typeof screenArea.yMax !== 'number') {
            return `Menu "${parsedMenuName}" is invalid: "conditions.screenArea.yMax" must be a number. Got: ${typeof screenArea.yMax}`;
          }
        }

        if (
          !menu.conditions.windowName ||
          typeof menu.conditions.windowName !== 'string'
        ) {
          return `Menu "${parsedMenuName}" is invalid: "conditions.windowName" must be a string. Got: ${typeof menu.conditions.windowName}`;
        }

        if (!menu.conditions.appName || typeof menu.conditions.appName !== 'string') {
          return `Menu "${parsedMenuName}" is invalid: "conditions.appName" must be a string. Got: ${typeof menu.conditions.appName}`;
        }
      }

      const validationResult = this.validateMenuItems(
        menu.root.children,
        `menus[${index}].root.children`
      );
      if (validationResult !== false) {
        return validationResult;
      }
    }

    return false;
  }

  private validateMenuItems(items: any[], path = 'children'): string | false {
    for (let index = 0; index < items.length; index++) {
      const item = items[index];
      const itemPath = `${path}[${index}]`;

      if (!item.type) {
        return `${itemPath} is invalid: Missing "type". Expected one of: submenu, command, file, hotkey, macro, text, uri, redirect, settings.`;
      }

      const validTypes = [
        'submenu',
        'command',
        'file',
        'hotkey',
        'macro',
        'text',
        'uri',
        'redirect',
        'settings',
      ];

      if (!validTypes.includes(item.type)) {
        return `${itemPath} is invalid: Unknown type "${item.type}". Expected one of: ${validTypes.join(', ')}`;
      }

      if (!item.name || typeof item.name !== 'string') {
        return `${itemPath} is invalid: "name" must be a string. Got: ${JSON.stringify(item.name)}`;
      }

      if (!item.icon || typeof item.icon !== 'string') {
        return `${itemPath} is invalid: "icon" must be a string. Got: ${JSON.stringify(item.icon)}`;
      }

      if (!item.iconTheme || typeof item.iconTheme !== 'string') {
        return `${itemPath} is invalid: "iconTheme" must be a string. Got: ${JSON.stringify(item.iconTheme)}`;
      }

      if (item.type === 'submenu') {
        if (!Array.isArray(item.children)) {
          return `${itemPath} is invalid: "children" must be an array for submenu type. Got: ${typeof item.children}`;
        }

        const validationResult = this.validateMenuItems(
          item.children,
          `${itemPath}.children`
        );
        if (validationResult !== false) {
          return validationResult;
        }
      }

      if (
        ['hotkey', 'command', 'uri', 'file', 'macro', 'text', 'redirect'].includes(
          item.type
        )
      ) {
        if (!item.data || typeof item.data !== 'object') {
          return `${itemPath} is invalid: "data" must be a non-null object. Got: ${typeof item.data}`;
        }
      }

      if (item.type === 'hotkey' && typeof item.data.hotkey !== 'string') {
        return `${itemPath} is invalid: "data.hotkey" must be a string. Got: ${typeof item.data?.hotkey}`;
      }

      if (item.type === 'command' && typeof item.data.command !== 'string') {
        return `${itemPath} is invalid: "data.command" must be a string. Got: ${typeof item.data?.command}`;
      }

      if (item.type === 'uri' && typeof item.data.uri !== 'string') {
        return `${itemPath} is invalid: "data.uri" must be a string. Got: ${typeof item.data?.uri}`;
      }

      if (item.type === 'file' && typeof item.data.path !== 'string') {
        return `${itemPath} is invalid: "data.path" must be a string. Got: ${typeof item.data?.path}`;
      }

      if (item.type === 'macro' && !Array.isArray(item.data.macro)) {
        return `${itemPath} is invalid: "data.macro" must be an array. Got: ${typeof item.data?.macro}`;
      }

      if (item.type === 'text' && typeof item.data.text !== 'string') {
        return `${itemPath} is invalid: "data.text" must be a string. Got: ${typeof item.data?.text}`;
      }

      if (item.type === 'redirect' && typeof item.data.menu !== 'string') {
        return `${itemPath} is invalid: "data.menu" must be a string. Got: ${typeof item.data?.menu}`;
      }

      if (
        item.type === 'settings' &&
        item.data !== null &&
        typeof item.data !== 'object'
      ) {
        return `${itemPath} is invalid: "data" must be an object or null. Got: ${typeof item.data}`;
      }
    }

    return false;
  }
  /* eslint-enable @typescript-eslint/no-explicit-any */
=======
  /**
   * Most of the initialization is done in the init() method. This constructor is only
   * used to set up the hidden menu bar as this has to be done before the Electron app is
   * ready.
   */
  constructor() {
    // On macOS, we loose the copy and paste functionality when using no menu bar. So we
    // add a hidden menu bar with some default actions. We also add a custom handler for
    // closing the window, so that we can hide the menu window instead of closing it.
    const template = [
      {
        label: 'Edit',
        submenu: [
          {
            role: 'undo',
          },
          {
            role: 'redo',
          },
          {
            role: 'cut',
          },
          {
            role: 'copy',
          },
          {
            role: 'paste',
          },
          {
            label: 'Close',
            accelerator: process.platform === 'darwin' ? 'Cmd+W' : 'Alt+F4',
            click: () => {
              if (this.settingsWindow?.isFocused()) {
                this.settingsWindow.close();
              } else if (this.menuWindow?.isVisible()) {
                this.menuWindow.hide();
              }
            },
          },
        ],
      },
    ];
    const menu = Menu.buildFromTemplate(
      template as Electron.MenuItemConstructorOptions[]
    );
    Menu.setApplicationMenu(menu);
  }
>>>>>>> 3ea17ee4

  /** This is called when the app is started. It initializes the backend and the window. */
  public async init() {
    // Bail out if the backend is not available.
    if (this.backend === null) {
      throw new Error('No backend found.');
    }

    await this.backend.init();

    this.backend.on('shortcutPressed', (trigger) => {
      this.showMenu({ trigger });

      // We use the opportunity to check for updates. If an update is available, we show
      // a notification to the user. This notification is only shown once per session.
      this.updateChecker.checkForUpdates();
    });

    // We load the settings from the user's home directory. If the settings file does not
    // exist, it will be created with the default values. The only special setting is the
    // settingsWindowFlavor setting which is set to transparent only if the backend
    // supports transparent windows.
    this.generalSettings = new Settings<IGeneralSettings>({
      file: 'config.json',
      directory: app.getPath('userData'),
      defaults: {
        ...getDefaultGeneralSettings(),
        settingsWindowFlavor: this.backend.getBackendInfo()
          .shouldUseTransparentSettingsWindow
          ? 'transparent-system'
          : 'sakura-system',
      },
    });

    // We ensure that the themes directories exist. If they do not exist, we create them.
    try {
      const themeDirs = ['menu-themes', 'sound-themes', 'icon-themes'];
      await Promise.all(
        themeDirs.map((dir) =>
          fs.promises.mkdir(path.join(app.getPath('userData'), dir), { recursive: true })
        )
      );
    } catch (error) {
      if (
        (error.code === 'EROFS' || error.code === 'EACCES' || error.code === 'EPERM') &&
        !this.generalSettings.get('ignoreWriteProtectedConfigFiles')
      ) {
        console.log('Failed to create the themes folders due to write-protected files.');
      } else {
        console.error(
          'An unexpected error occurred while creating theme folders:',
          error
        );
      }
    }

    // We load the settings from the user's home directory. If the settings file does
    // not exist, it will be created with the default values.
    this.menuSettings = new Settings<IMenuSettings>({
      file: 'menus.json',
      directory: app.getPath('userData'),
      defaults: getDefaultMenuSettings(),
    });

    // Tell i18next to use a specific locale if it is set in the settings.
    const locale = this.generalSettings.get('locale');
    if (locale !== 'auto') {
      i18next.changeLanguage(locale);
    }

    // Try migrating settings from an old version of Kando.
    this.migrateSettings();

    // We ensure that there is always a menu available. If the user deletes all menus,
    // we create a new example menu when Kando is started the next time.
    if (this.menuSettings.get('menus').length === 0) {
      this.menuSettings.set({
        menus: [this.createExampleMenu()],
      });
    }

    // When the settings change, we need to rebind the shortcuts and update the
    // tray menu. Rebinding the shortcuts is only necessary when the window is currently
    // not shown. If the window is shown, the shortcuts are already unbound and will be
    // rebound when the window is hidden.
    this.menuSettings.onChange('menus', async () => {
      if (!this.menuWindow?.isVisible()) {
        await this.bindShortcuts();
      }
      this.updateTrayMenu();
    });

    // Check if we want to silently handle read-only config files
    this.generalSettings.ignoreWriteProtectedConfigFiles = this.generalSettings.get(
      'ignoreWriteProtectedConfigFiles'
    );
    this.menuSettings.ignoreWriteProtectedConfigFiles = this.generalSettings.get(
      'ignoreWriteProtectedConfigFiles'
    );

    // When ignoreWriteProtectedConfigFiles becomes true we want to apply this immediately.
    this.generalSettings.onChange('ignoreWriteProtectedConfigFiles', (newValue) => {
      this.generalSettings.ignoreWriteProtectedConfigFiles = newValue;
      this.menuSettings.ignoreWriteProtectedConfigFiles = newValue;
    });

    // Update the tray icon if the tray icon flavor changes.
    this.generalSettings.onChange('trayIconFlavor', () => {
      this.updateTrayMenu(true);
    });

    // We set the Activation Policy to Accessory so that Kando doesn't show in dock
    // or the CMD Tab App Switcher. This is only for MacOS.
    if (process.platform === 'darwin') {
      app.setActivationPolicy('accessory');
    }

    // Initialize the common IPC communication to the renderer process. This will be
    // available in both the menu window and the settings window.
    this.initCommonRendererAPI();
    // Create and load the main window if it does not exist yet.
    if (!this.generalSettings.get('lazyInitialization')) {
      this.menuWindow = new MenuWindow(this);
      await this.menuWindow.load();
    }

    // Bind the shortcuts for all menus.
    await this.bindShortcuts();

    // Add a tray icon to the system tray. This icon can be used to open the pie menu
    // and to quit the application.
    this.updateTrayMenu();

    // Show a notification if a new version of Kando is available.
    this.updateChecker.enabled = this.generalSettings.get('enableVersionCheck');

    this.generalSettings.onChange('enableVersionCheck', (newValue) => {
      this.updateChecker.enabled = newValue;
    });

    this.updateChecker.on('update-available', () => {
      Notification.show(
        i18next.t('main.new-version-notification-header'),
        i18next.t('main.new-version-notification-body', {
          link: 'https://github.com/kando-menu/kando/releases',
          interpolation: { escapeValue: false },
        }),
        () => {
          shell.openExternal('https://github.com/kando-menu/kando/releases');
        }
      );
    });

    const channels = [
      'settings-window.export-menus-to-json',
      'settings-window.import-menus-from-json',
      'settings-window.export-menu',
      'settings-window.import-menu-from-json',
    ];

    for (const channel of channels) {
      if (ipcMain.listenerCount(channel) > 0) {
        ipcMain.removeHandler(channel);
      }
    }

    // Export menus to a JSON file
    ipcMain.handle('settings-window.export-menus-to-json', async () => {
      const { canceled, filePath } = await dialog.showSaveDialog({
        defaultPath: 'kando-menus.json',
        filters: [{ name: 'JSON file', extensions: ['json'] }],
      });

      console.log('Canceled:', canceled, 'FilePath:', filePath);

      if (canceled || !filePath) {
        return;
      }

      try {
        // Get current menus configuration
        const menus = this.menuSettings.get('menus');

        const jsonContent = JSON.stringify(
          {
            version: app.getVersion(),
            menus,
          },
          null,
          2
        );

        await fs.promises.writeFile(filePath, jsonContent, 'utf-8');

        console.log('Successfully exported menus to', filePath);
      } catch (error) {
        console.error('Failed to export menus:', error);
        throw error;
      }
    });

    // Import menus from a zip file
    ipcMain.handle('settings-window.import-menus-from-json', async () => {
      const result = await dialog.showOpenDialog(this.settingsWindow, {
        properties: ['openFile'],
        filters: [{ name: 'JSON File', extensions: ['json'] }],
      });

      if (result.canceled || !result.filePaths[0]) {
        return;
      }

      try {
        const filePath = result.filePaths[0];
        const jsonContent = await fs.promises.readFile(filePath, 'utf-8');
        let parsed;
        try {
          parsed = JSON.parse(jsonContent);
        } catch (err) {
          console.error('Invalid JSON file:', err.message);
          dialog.showErrorBox(
            'Invalid JSON',
            'The selected file is not a valid JSON file.'
          );
          return;
        }

        if (parsed.version !== app.getVersion()) {
          const warnMessage = `Version mismatch detected. Config version: ${parsed.version}, Application version: ${app.getVersion()}.`;
          const result = await dialog.showMessageBox({
            type: 'warning',
            buttons: ['Cancel', 'OK'],
            defaultId: 1, // default selected: OK
            cancelId: 0, // if user presses Esc or closes dialog
            title: 'Warning',
            message: 'The imported menus may not be compatible. Do you want to proceed?',
            detail: `Config version: ${parsed.version}\nApp version: ${app.getVersion()}`,
          });

          if (result.response === 1) {
            // OK pressed
            console.log('User confirmed import.');
            // proceed with importing
          } else {
            // Cancel pressed or dialog closed
            console.log('User cancelled import.');
            return;
          }
          console.warn(warnMessage);
          // TODO: add warning window to the settings window UI (if users proccede, add menus to list)
        }

        const errors = this.validateStructure(parsed);

        if (errors === false) {
          this.menuSettings.set({ menus: parsed });
          console.log('Successfully imported menus from', filePath);
        } else {
          console.error('Detected error in menus structure:'); // TODO: add error window to the settings window UI
          console.error(errors);
          dialog.showErrorBox('Invalid structure', errors);
          return;
        }
      } catch (error) {
        console.error('Failed to import menus:', error);
        throw error;
      }
    });

    // Export specific menu to JSON file
    ipcMain.handle('settings-window.export-menu-to-json', async (event, menuIndex) => {
      const menuName = this.menuSettings.get('menus')[menuIndex]['root']['name'];
      const { canceled, filePath } = await dialog.showSaveDialog({
        defaultPath: `${menuName}.json`,
        filters: [{ name: 'JSON File', extensions: ['json'] }],
      });

      if (canceled || !filePath) {
        return;
      }

      try {
        const menu = this.menuSettings.get('menus')[menuIndex];
        if (!menu) {
          console.error('Menu not found');
          return;
        }

        const jsonContent = JSON.stringify(
          {
            version: app.getVersion(),
            menus: [menu],
          },
          null,
          2
        );

        await fs.promises.writeFile(filePath, jsonContent, 'utf-8');

        console.log('Successfully exported menu to', filePath);
      } catch (error) {
        console.error('Failed to export menu:', error);
        throw error;
      }
    });

    ipcMain.handle('settings-window.import-menu-from-json', async () => {
      const { canceled, filePaths } = await dialog.showOpenDialog(this.settingsWindow, {
        properties: ['openFile'],
        filters: [{ name: 'JSON File', extensions: ['json'] }],
      });

      if (canceled || filePaths.length === 0) {
        console.error('No file path provided');
        return;
      }

      const filePath = filePaths[0];

      try {
        const jsonContent = await fs.promises.readFile(filePath, 'utf-8');
        let parsed;
        try {
          parsed = JSON.parse(jsonContent);
        } catch (err) {
          console.error('Invalid JSON file:', err.message);
          dialog.showErrorBox(
            'Invalid JSON',
            'The selected file is not a valid JSON file.'
          );
          return;
        }

        if (parsed.version !== app.getVersion()) {
          const warnMessage = `Version mismatch detected. Config version: ${parsed.version}, Application version: ${app.getVersion()}.`;
          console.warn(warnMessage);

          const result = await dialog.showMessageBox({
            type: 'warning',
            buttons: ['Cancel', 'OK'],
            defaultId: 1, // default selected: OK
            cancelId: 0, // if user presses Esc or closes dialog
            title: 'Warning',
            message: 'The imported menu may not be compatible. Do you want to proceed?',
            detail: `Config version: ${parsed.version}\nApp version: ${app.getVersion()}`,
          });

          if (result.response === 1) {
            // OK pressed
            console.log('User confirmed import.');
            // proceed with importing
          } else {
            // Cancel pressed or dialog closed
            console.log('User cancelled import.');
            return;
          }

          // TODO: add warning window to the settings window UI (if users proccede, add menu to list)
        }

        const errors = this.validateStructure(parsed);

        if (errors === false) {
          const newMenu = parsed.menus[0];

          const currentMenus = structuredClone(
            this.menuSettings.get('menus') || []
          ) as IMenu[];

          currentMenus.push(newMenu);

          this.menuSettings.set({ menus: currentMenus });

          console.log('Successfully imported a menu from', filePath);
        } else {
          console.error('Detected error in menu structure:'); // TODO: add error window to the settings window UI
          console.error(errors);
          dialog.showErrorBox('Invalid structure', errors);
          return;
        }
      } catch (error) {
        console.error('Failed to import menu:', error);
        throw error;
      }
    });
  }

  /** This is called when the app is closed. It will unbind all shortcuts. */
  public async quit() {
    if (this.backend != null) {
      await this.backend.deinit();
    }

    this.generalSettings.close();
    this.menuSettings.close();
  }

  /**
   * Allow access to the general settings object.
   *
   * @returns The general settings object.
   */
  public getGeneralSettings() {
    return this.generalSettings;
  }

  /**
   * Allow access to the menu settings object.
   *
   * @returns The menu settings object.
   */
  public getMenuSettings() {
    return this.menuSettings;
  }

  /**
   * Allow access to the backend object.
   *
   * @returns The backend object.
   */
  public getBackend() {
    return this.backend;
  }

  /**
   * Allow access to the last IWMInfo object.
   *
   * @returns The last IWMInfo object.
   */
  public getLastWMInfo() {
    return this.lastWMInfo;
  }

  /** @returns True if the settings dialog is currently visible. */
  public isSettingsDialogVisible() {
    return this.settingsWindow?.isVisible();
  }

  /** @returns True if the shortcuts are currently inhibited. */
  public allShortcutsInhibited() {
    return this.inhibitAllShortcuts;
  }

  /**
   * This is usually called when the user presses the shortcut. However, it can also be
   * called for other reasons, e.g. when the user runs the app a second time. It will get
   * the current window and pointer position and send them to the renderer process.
   *
   * @param request Required information to select correct menu.
   */
  public async showMenu(request: Partial<IShowMenuRequest>) {
    // Create and load the main window if it does not exist yet.
    if (!this.menuWindow) {
      this.menuWindow = new MenuWindow(this);
      await this.menuWindow.load();
    }

    const wmInfo = await this.backend.getWMInfo();

    // If a menu is already shown, we do not need the window information from the backend
    // as now Kando will be in focus. We use the old information instead.
    if (this.lastWMInfo && this.menuWindow.isVisible()) {
      wmInfo.appName = this.lastWMInfo.appName;
      wmInfo.windowName = this.lastWMInfo.windowName;
    }

    this.lastWMInfo = wmInfo;

    try {
      this.menuWindow.showMenu(request, this.lastWMInfo);
    } catch (error) {
      Notification.showError('Failed to show menu', error.message || error);
    }
  }

  /**
   * This is called when the user wants to open the settings. This can be either triggered
   * by the tray icon or by running a second instance of the app. We send the name of the
   * current application and window to the renderer. It will be used as an example in the
   * condition picker of the settings.
   */
  public showSettings() {
    // Focus the settings window if it is already open.
    if (this.settingsWindow) {
      if (this.settingsWindow.isMinimized()) {
        this.settingsWindow.restore();
      } else {
        this.settingsWindow.focus();
      }
      return;
    }

    this.settingsWindow = new SettingsWindow(this.backend, this.generalSettings);

    // Reset the member variable when the window is closed.
    this.settingsWindow.on('closed', () => {
      this.settingsWindow = undefined;
    });
  }

  /**
   * This is called when the --reload-menu-theme command line option is passed or when the
   * respective button in the settings is pressed.
   */
  public reloadMenuTheme() {
    this.menuWindow?.webContents.send('menu-window.reload-menu-theme');
  }

  /**
   * This is called when the --reload-sound-theme command line option is passed or when
   * the respective button in the settings is pressed.
   */
  public reloadSoundTheme() {
    this.menuWindow?.webContents.send('menu-window.reload-sound-theme');
  }

  /**
   * Setup IPC communication with the renderer process. See ../renderer/preload.ts for
   * more information on the exposed functionality.
   */
  private initCommonRendererAPI() {
    // Allow the renderer to retrieve information about the backend.
    ipcMain.handle('settings-window.get-backend-info', () => {
      return this.backend.getBackendInfo();
    });

    // Allow the renderer to retrieve information about the current app version.
    ipcMain.handle('settings-window.get-version', () => {
      return {
        kandoVersion: app.getVersion(),
        electronVersion: process.versions.electron,
        chromeVersion: process.versions.chrome,
        nodeVersion: process.versions.node,
      };
    });

    // Allow the renderer to retrieve information about the current window manager state.
    ipcMain.handle('settings-window.get-wm-info', () => {
      return this.backend.getWMInfo();
    });

    // Allow the renderer to retrieve information about the current system.
    ipcMain.handle('settings-window.get-system-info', () => {
      return {
        supportsIsolatedProcesses: supportsIsolatedProcesses(),
      };
    });

    // Allow the renderer to retrieve the position of the settings window.
    ipcMain.handle('settings-window.get-position', () => {
      if (!this.settingsWindow) {
        return { x: 0, y: 0 };
      }

      const bounds = this.settingsWindow.getBounds();
      return { x: bounds.x, y: bounds.y };
    });

    // This should return the index of the currently selected menu. For now, we just
    // return the index of a menu with the same name as the last menu. If the user uses
    // the same name for multiple menus, this will not work as expected.
    ipcMain.handle('settings-window.get-current-menu', () => {
      if (!this.menuWindow?.lastMenu) {
        return 0;
      }

      const index = this.menuSettings
        .get('menus')
        .findIndex((m) => m.root.name === this.menuWindow.lastMenu.root.name);

      return Math.max(index, 0);
    });

    // Allow the renderer to retrieve the path to the config directory.
    ipcMain.handle('settings-window.get-config-directory', () => {
      return app.getPath('userData');
    });

    // Allow the renderer to retrieve the path to the menu themes directory.
    ipcMain.handle('settings-window.get-menu-themes-directory', () => {
      return path.join(app.getPath('userData'), 'menu-themes');
    });

    // Allow the renderer to retrieve all available menu themes.
    ipcMain.handle('settings-window.get-all-menu-themes', async () => {
      const themes = await this.listSubdirectories([
        path.join(app.getPath('userData'), 'menu-themes'),
        path.join(__dirname, '../renderer/assets/menu-themes'),
      ]);

      // Load all descriptions in parallel.
      const descriptions = await Promise.all(
        themes.map((theme) => this.loadMenuThemeDescription(theme))
      );

      // Sort by the name property of the description.
      return descriptions.sort((a, b) => a.name.localeCompare(b.name));
    });

    // Allow the renderer to retrieve all available sound themes.
    ipcMain.handle('settings-window.get-all-sound-themes', async () => {
      const themes = await this.listSubdirectories([
        path.join(app.getPath('userData'), 'sound-themes'),
        path.join(__dirname, '../renderer/assets/sound-themes'),
      ]);

      // Load all descriptions in parallel.
      const descriptions = await Promise.all(
        themes.map((theme) => this.loadSoundThemeDescription(theme))
      );

      // Sort by the name property of the description.
      return descriptions.sort((a, b) => a.name.localeCompare(b.name));
    });

    // Show the web developer tools if requested.
    ipcMain.on(
      'settings-window.show-dev-tools',
      (e, forWindow: 'menu-window' | 'settings-window') => {
        if (forWindow === 'menu-window') {
          this.menuWindow?.webContents.openDevTools({
            mode: 'right',
            title: 'Menu-Window Inspector',
          });
        }
        if (forWindow === 'settings-window') {
          this.settingsWindow.webContents.openDevTools({
            mode: 'detach',
            title: 'Settings-Window Inspector',
          });
        }
      }
    );

    // Reload the current menu theme if requested.
    ipcMain.on('settings-window.reload-menu-theme', async () => {
      this.reloadMenuTheme();
    });

    // Reload the current sound theme if requested.
    ipcMain.on('settings-window.reload-sound-theme', async () => {
      this.reloadSoundTheme();
    });

    // Allow showing open-file dialogs.
    ipcMain.handle('settings-window.open-file-picker', async (event, config) => {
      const result = await dialog.showOpenDialog(this.settingsWindow, config);

      if (result.canceled) {
        return '';
      }

      // We only want to return the first file. This is because the user can only select
      // one file at a time.
      return result.filePaths[0];
    });

    // Print a message to the console of the host process.
    ipcMain.on('common.log', (event, message) => {
      console.log(message);
    });

    // We also allow getting the entire general settings object.
    ipcMain.handle('common.general-settings-get', () => this.generalSettings.get());

    // When there comes a general-settings-set event from the renderer, we do not want to
    // trigger the general-settings-changed event in the settings window again. This is
    // because the renderer already knows about the change. We have to send the change to
    // the menu window, though.
    let ignoreNextGeneralSettingsChange = false;

    // Allow the renderer to alter the settings.
    ipcMain.on('common.general-settings-set', (event, settings) => {
      ignoreNextGeneralSettingsChange = true;
      this.generalSettings.set(settings);
    });

    // Tell the renderers when the general settings change.
    this.generalSettings.onAnyChange((newSettings, oldSettings) => {
      this.menuWindow?.webContents.send(
        'common.general-settings-changed',
        newSettings,
        oldSettings
      );

      if (ignoreNextGeneralSettingsChange) {
        ignoreNextGeneralSettingsChange = false;
        return;
      }

      this.settingsWindow?.webContents.send(
        'common.general-settings-changed',
        newSettings,
        oldSettings
      );
    });

    // Allow the renderer to retrieve the settings.
    ipcMain.handle('common.menu-settings-get', () => this.menuSettings.get());

    // When there comes a menu-settings-set event from the renderer, we do not want to
    // trigger the menu-settings-changed event in the settings window again. This is
    // because the renderer already knows about the change. We have to send the change to
    // the menu window, though.
    let ignoreNextMenuSettingsChange = false;

    // Allow the renderer to alter the menu settings.
    ipcMain.on('common.menu-settings-set', (event, settings) => {
      ignoreNextMenuSettingsChange = true;
      this.menuSettings.set(settings);
    });

    // Tell the renderers when the menu settings change.
    this.menuSettings.onAnyChange((newSettings, oldSettings) => {
      this.menuWindow?.webContents.send(
        'common.menu-settings-changed',
        newSettings,
        oldSettings
      );

      if (ignoreNextMenuSettingsChange) {
        ignoreNextMenuSettingsChange = false;
        return;
      }

      this.settingsWindow?.webContents.send(
        'common.menu-settings-changed',
        newSettings,
        oldSettings
      );
    });

    // Allow the renderer to retrieve the i18next locales.
    ipcMain.handle('common.get-locales', () => {
      return {
        current: i18next.language,
        data: i18next.store.data,
        fallbackLng: i18next.options.fallbackLng,
      };
    });

    // Allow the renderer to retrieve all icons of all file icon themes.
    ipcMain.handle('common.get-icon-themes', async () => {
      const info: IIconThemesInfo = {
        userIconDirectory: path.join(app.getPath('userData'), 'icon-themes'),
        fileIconThemes: [],
      };

      const themes = await this.listSubdirectories([
        path.join(app.getPath('userData'), 'icon-themes'),
        path.join(__dirname, '../renderer/assets/icon-themes'),
      ]);

      await Promise.all(
        themes.map(async (theme) => {
          const directory = await this.findIconThemePath(theme);
          const icons = await this.listIconsRecursively(directory);

          info.fileIconThemes.push({
            name: theme,
            directory,
            icons,
          });
        })
      );

      return info;
    });

    // Allow the renderer to retrieve the description of the current menu theme. We also
    // return the path to the CSS file of the theme, so that the renderer can load it.
    ipcMain.handle('common.get-menu-theme', async () => {
      const useDarkVariant =
        this.generalSettings.get('enableDarkModeForMenuThemes') &&
        nativeTheme.shouldUseDarkColors;
      return this.loadMenuThemeDescription(
        this.generalSettings.get(useDarkVariant ? 'darkMenuTheme' : 'menuTheme')
      );
    });

    // Allow the renderer to retrieve the current menu theme override colors. We return
    // the colors for the current theme and for the dark theme if the user enabled dark
    // mode for menu themes and if the system is currently in dark mode.
    ipcMain.handle('common.get-current-menu-theme-colors', async () => {
      const useDarkVariant =
        this.generalSettings.get('enableDarkModeForMenuThemes') &&
        nativeTheme.shouldUseDarkColors;

      const theme = this.generalSettings.get(
        useDarkVariant ? 'darkMenuTheme' : 'menuTheme'
      );
      const colorOverrides = this.generalSettings.get(
        useDarkVariant ? 'darkMenuThemeColors' : 'menuThemeColors'
      );

      return colorOverrides[theme] || {};
    });

    // Allow the renderer to retrieve the current system theme.
    ipcMain.handle('common.get-is-dark-mode', () => {
      return nativeTheme.shouldUseDarkColors;
    });

    // Allow the renderer to be notified when the system theme changes.
    let darkMode = nativeTheme.shouldUseDarkColors;
    nativeTheme.on('updated', () => {
      if (darkMode !== nativeTheme.shouldUseDarkColors) {
        darkMode = nativeTheme.shouldUseDarkColors;
        this.menuWindow?.webContents.send('common.dark-mode-changed', darkMode);
        this.settingsWindow?.webContents.send('common.dark-mode-changed', darkMode);
      }
    });

    // Allow the renderer to retrieve the description of the current sound theme.
    ipcMain.handle('common.get-sound-theme', async () => {
      return this.loadSoundThemeDescription(this.generalSettings.get('soundTheme'));
    });
  }

  /**
   * This updates the menu of the tray icon. It is called when the settings change or when
   * the tray icon flavor changes.
   */
  private updateTrayMenu(flavorChanged = false) {
    // If the flavor of the tray icon has changed, we have to destroy the old tray icon
    // and create a new one.
    if (flavorChanged) {
      this.tray?.destroy();
      this.tray = null;
    }

    // If the tray icon flavor is set to 'none', we do not show a tray icon.
    let flavor = this.generalSettings.get('trayIconFlavor');
    if (flavor === 'none') {
      return;
    }

    // The tray icons are not bundled via webpack, as the different resolutions for HiDPI
    // displays on macOS or the flavors on Linux and Windows are loaded at runtime.
    // Instead, the tray icons are copied to the assets directory during the build
    // process. See webpack.plugins.ts for more information.
    if (!this.tray) {
      if (os.platform() === 'darwin') {
        this.tray = new Tray(path.join(__dirname, '../renderer/assets/trayTemplate.png'));
      } else {
        if (
          flavor !== 'light' &&
          flavor !== 'dark' &&
          flavor !== 'color' &&
          flavor !== 'black' &&
          flavor !== 'white'
        ) {
          console.warn(`Unknown tray icon flavor: '${flavor}'. Using 'color' instead.`);
          flavor = 'color';
        }

        let iconPath;

        switch (flavor) {
          case 'light':
            iconPath = path.join(__dirname, require('../../assets/icons/trayLight.png'));
            break;
          case 'dark':
            iconPath = path.join(__dirname, require('../../assets/icons/trayDark.png'));
            break;
          case 'color':
            iconPath = path.join(__dirname, require('../../assets/icons/trayColor.png'));
            break;
          case 'black':
            iconPath = path.join(__dirname, require('../../assets/icons/trayBlack.png'));
            break;
          case 'white':
            iconPath = path.join(__dirname, require('../../assets/icons/trayWhite.png'));
            break;
        }

        this.tray = new Tray(iconPath);
      }

      this.tray.setToolTip('Kando');
    }

    const template: Array<Electron.MenuItemConstructorOptions> = [];

    // Add an entry for each menu.
    for (const menu of this.menuSettings.get('menus')) {
      const trigger =
        (this.backend.getBackendInfo().supportsShortcuts
          ? menu.shortcut
          : menu.shortcutID) || i18next.t('settings.not-bound');
      template.push({
        label: `${menu.root.name} (${trigger})`,
        click: () => {
          this.showMenu({ name: menu.root.name });

          // We use the opportunity to check for updates. If an update is available, we show
          // a notification to the user. This notification is only shown once per app start.
          this.updateChecker.checkForUpdates();
        },
      });
    }

    template.push({ type: 'separator' });

    // Add an entry to show the settings.
    template.push({
      label: i18next.t('main.show-settings'),
      click: () => this.showSettings(),
    });

    // Add an entry to pause or unpause the shortcuts.
    if (this.inhibitAllShortcuts) {
      template.push({
        label: i18next.t('main.un-inhibit-shortcuts'),
        click: () => {
          this.inhibitAllShortcuts = false;
          this.backend.inhibitShortcuts([]);
          this.updateTrayMenu();
        },
      });
    } else {
      template.push({
        label: i18next.t('main.inhibit-shortcuts'),
        click: () => {
          this.inhibitAllShortcuts = true;
          this.backend.inhibitAllShortcuts();
          this.updateTrayMenu();
        },
      });
    }

    template.push({ type: 'separator' });

    // Add an entry to quit the application.
    template.push({
      label: i18next.t('main.quit'),
      role: 'quit',
    });

    const contextMenu = Menu.buildFromTemplate(template);
    this.tray.setContextMenu(contextMenu);
  }

  /**
   * This binds the shortcuts for all menus. It will unbind all shortcuts first. This
   * method is called once initially and then whenever the settings change.
   */
  private async bindShortcuts() {
    // This async function should not be run twice at the same time.
    if (this.bindingShortcuts) {
      return;
    }

    this.bindingShortcuts = true;

    // First, we collect all shortcuts / shortcut IDs of all menus.
    let shortcuts = this.menuSettings.get('menus').map((menu) => {
      const shortcut = this.backend.getBackendInfo().supportsShortcuts
        ? menu.shortcut
        : menu.shortcutID;

      return shortcut;
    });

    // Make them unique.
    shortcuts = Array.from(new Set(shortcuts)).filter((trigger) => trigger !== '');

    // Finally, we bind the shortcuts.
    try {
      await this.backend.bindShortcuts(shortcuts);
    } catch (error) {
      Notification.showError('Failed to bind shortcut', error.message || error);
    }

    this.bindingShortcuts = false;
  }

  /**
   * This finds the path to a menu or sound theme's JSON or JSON5 file with the given
   * directory names. So this searches for a "directory/theme.json(5)" file. It will first
   * look for the theme in the user's data directory. If it is not found there, it will
   * look in the app's assets directory.
   *
   * If the theme is not found, an empty string is returned.
   *
   * @param directory The name of the directory where the theme is located. For now, this
   *   should be either "menu-themes" or "sound-themes".
   * @param theme The name of the theme's subdirectory.
   * @returns The absolute path to the menu theme's directory.
   */
  private async findThemePath(directory: string, theme: string) {
    const testPaths = [
      path.join(app.getPath('userData'), `${directory}/${theme}`),
      path.join(__dirname, `../renderer/assets/${directory}/${theme}`),
    ];

    const testFiles = ['theme.json', 'theme.json5'];

    for (const testPath of testPaths) {
      for (const testFile of testFiles) {
        const metaPath = path.join(testPath, testFile);
        const exists = await fs.promises
          .access(metaPath, fs.constants.F_OK)
          .then(() => true)
          .catch(() => false);

        if (exists) {
          return metaPath;
        }
      }
    }

    return '';
  }

  /**
   * This finds the path to the given icon-theme directory name. If the theme is not
   * found, an empty string is returned. Kando will first look for the theme in the user's
   * data directory. If it is not found there, it will look in the app's assets
   * directory.
   *
   * @param theme The name of the icon theme's directory.
   * @returns The absolute path to the icon-theme directory.
   */
  private async findIconThemePath(theme: string) {
    const testPaths = [
      path.join(app.getPath('userData'), 'icon-themes'),
      path.join(__dirname, '../renderer/assets/icon-themes'),
    ];

    for (const testPath of testPaths) {
      const themePath = path.join(testPath, theme);
      const exists = await fs.promises
        .access(themePath, fs.constants.F_OK)
        .then(() => true)
        .catch(() => false);

      if (exists) {
        return themePath;
      }
    }

    console.error(`Icon theme "${theme}" not found. Will look ugly.`);

    return '';
  }

  /**
   * This returns a list of all image files in the given directory and its subdirectories.
   * The paths are relative to the icon theme directory.
   *
   * @param directory The directory to search for image files.
   * @returns A list of all image files in the directory.
   */
  private async listIconsRecursively(directory: string) {
    return new Promise<string[]>((resolve) => {
      fs.readdir(directory, { withFileTypes: true, recursive: true }, (err, files) => {
        if (err) {
          console.error(err);
          resolve([]);
          return;
        }

        // Filter by mimetype to only return image files.
        files = files.filter((file) => {
          if (!file.isFile()) {
            return false;
          }

          const mimeType = mime.lookup(file.name);
          return mimeType && mimeType.startsWith('image/');
        });

        // We return the relative path of the files to the icon theme directory.
        resolve(
          files.map((file) => path.relative(directory, path.join(file.path, file.name)))
        );
      });
    });
  }

  /**
   * This returns a list of all unique subdirectory names in the given directories. This
   * is used to find all available menu and icon themes.
   *
   * @returns A list of all unique subdirectory names.
   */
  private async listSubdirectories(paths: string[]) {
    const subdirectories = new Set<string>();

    for (const testPath of paths) {
      const exists = await fs.promises
        .access(testPath, fs.constants.F_OK)
        .then(() => true)
        .catch(() => false);

      if (exists) {
        const files = await fs.promises.readdir(testPath);
        for (const file of files) {
          const fileInfo = await fs.promises.stat(path.join(testPath, file));
          if (fileInfo.isDirectory()) {
            subdirectories.add(file);
          }
        }
      }
    }

    return Array.from(subdirectories);
  }

  /**
   * This loads the description of the menu theme with the given name. The description
   * includes the path to the CSS file of the theme. If the theme is not found, the
   * default theme is used instead.
   *
   * @param theme The name of the menu theme.
   * @returns The description of the menu theme.
   */
  private async loadMenuThemeDescription(theme: string) {
    let metaFile = await this.findThemePath('menu-themes', theme);

    if (!metaFile) {
      console.error(`Menu theme "${theme}" not found. Using default theme instead.`);
      metaFile = path.join(
        __dirname,
        `../renderer/assets/menu-themes/default/theme.json5`
      );
    }

    const content = await fs.promises.readFile(metaFile);
    const description = json5.parse(content.toString()) as IMenuThemeDescription;
    const directory = path.dirname(metaFile);
    description.id = path.basename(directory);
    description.directory = path.dirname(directory);
    return description;
  }

  /**
   * This loads the description of the sound theme with the given name. If the theme is
   * not found, an empty theme is used instead. In this case, an error message is printed
   * to the console except for the 'none' theme.
   *
   * @param theme The name of the sound theme.
   * @returns The description of the sound theme.
   */
  private async loadSoundThemeDescription(theme: string) {
    const metaFile = await this.findThemePath('sound-themes', theme);

    if (!metaFile) {
      if (theme !== 'none') {
        console.error(`Sound theme "${theme}" not found. No sounds will be played.`);
      }

      const description: ISoundThemeDescription = {
        id: 'none',
        name: 'None',
        directory: '',
        engineVersion: 1,
        themeVersion: '',
        author: '',
        license: '',
        sounds: {} as Record<SoundType, ISoundEffect>,
      };

      return description;
    }

    const content = await fs.promises.readFile(metaFile);
    const description = json5.parse(content.toString()) as ISoundThemeDescription;
    const directory = path.dirname(metaFile);
    description.id = path.basename(directory);
    description.directory = path.dirname(directory);
    return description;
  }

  /**
   * Depending on the operating system, we create a different example menu. The structure
   * of the menu is similar on all platforms, but the shortcuts and commands are
   * different.
   *
   * All menu configurations are stored in the `example-menus` directory.
   */
  private createExampleMenu(): IMenu {
    // To enable localization of the example menus, we need to lookup the strings with
    // i18next after loading the menu structure from JSON. i18next-parser cannot extract
    // the strings from JSON files, therefore we have to specify all strings from the
    // example menus here in a comment. This way, the parser will find them.
    /*
    i18next.t('example-menu.name')
    i18next.t('example-menu.apps.submenu')
    i18next.t('example-menu.apps.safari')
    i18next.t('example-menu.apps.web-browser')
    i18next.t('example-menu.apps.email')
    i18next.t('example-menu.apps.apple-music')
    i18next.t('example-menu.apps.gimp')
    i18next.t('example-menu.apps.paint')
    i18next.t('example-menu.apps.finder')
    i18next.t('example-menu.apps.file-browser')
    i18next.t('example-menu.apps.terminal')
    i18next.t('example-menu.web-links.submenu')
    i18next.t('example-menu.web-links.google')
    i18next.t('example-menu.web-links.kando-on-github')
    i18next.t('example-menu.web-links.kando-on-kofi')
    i18next.t('example-menu.web-links.kando-on-youtube')
    i18next.t('example-menu.web-links.kando-on-discord')
    i18next.t('example-menu.next-workspace')
    i18next.t('example-menu.clipboard.submenu')
    i18next.t('example-menu.clipboard.paste')
    i18next.t('example-menu.clipboard.copy')
    i18next.t('example-menu.clipboard.cut')
    i18next.t('example-menu.audio.submenu')
    i18next.t('example-menu.audio.next-track')
    i18next.t('example-menu.audio.play-pause')
    i18next.t('example-menu.audio.mute')
    i18next.t('example-menu.audio.previous-track')
    i18next.t('example-menu.windows.submenu')
    i18next.t('example-menu.windows.mission-control')
    i18next.t('example-menu.windows.toggle-maximize')
    i18next.t('example-menu.windows.tile-right')
    i18next.t('example-menu.windows.close-window')
    i18next.t('example-menu.windows.tile-left')
    i18next.t('example-menu.previous-workspace')
    i18next.t('example-menu.bookmarks.submenu')
    i18next.t('example-menu.bookmarks.downloads')
    i18next.t('example-menu.bookmarks.videos')
    i18next.t('example-menu.bookmarks.pictures')
    i18next.t('example-menu.bookmarks.documents')
    i18next.t('example-menu.bookmarks.desktop')
    i18next.t('example-menu.bookmarks.home')
    i18next.t('example-menu.bookmarks.music')
    */

    let menu: IMenu;

    if (process.platform === 'win32') {
      menu = require('./example-menus/windows.json');
    } else if (process.platform === 'darwin') {
      menu = require('./example-menus/macos.json');
    } else {
      menu = require('./example-menus/linux.json');
    }

    const translate = (item: IMenuItem) => {
      item.name = i18next.t(item.name);
      if (item.children) {
        for (const child of item.children) {
          translate(child);
        }
      }
    };

    translate(menu.root);

    return menu;
  }

  /**
   * This migrates settings from an old version of Kando to the current version. This
   * method is called when the app is started.
   */
  private migrateSettings() {
    // Up to Kando 0.9.0, the `root` property of the menu was called `nodes`.
    {
      const menus = this.menuSettings.getMutable('menus');
      for (const menu of menus) {
        // eslint-disable-next-line @typescript-eslint/no-explicit-any
        const oldMenu = menu as any;
        if (oldMenu.nodes) {
          menu.root = oldMenu.nodes as IMenuItem;
          delete oldMenu.nodes;
        }
      }
    }

    // Up to Kando 1.8.0, there was a `templates` property in the menu settings. This was
    // removed. We we add all template menus as ordinary menus with a template tag. All
    // template menu-items are removed.
    {
      // eslint-disable-next-line @typescript-eslint/no-explicit-any
      const settings = this.menuSettings.getMutable() as any;
      if (settings.templates) {
        for (const itemOrMenu of settings.templates) {
          // If there is a type property, it is a menu item.
          // Else, it is a menu template. We add it as a menu with a template tag. Also
          // remove any bindings, so that the menu is not opened by a shortcut.
          if (!itemOrMenu.type) {
            itemOrMenu.tags = ['template'];
            itemOrMenu.shortcut = '';
            itemOrMenu.shortcutID = '';
            settings.menus.push(itemOrMenu);
          }
        }

        delete settings.templates;
      }
    }

    // Up to Kando 1.8.0, there was a settings.editorOptions.showEditorButtonVisible
    // property. This was changed to settings.hideSettingsButton.
    {
      // eslint-disable-next-line @typescript-eslint/no-explicit-any
      const settings = this.generalSettings.getMutable() as any;
      if (settings.editorOptions?.showEditorButtonVisible === false) {
        settings.hideSettingsButton = true;
        delete settings.editorOptions;
      }
    }

    // Up to Kando 1.8.0, there was a settings.sidebarVisible property. This was removed.
    {
      // eslint-disable-next-line @typescript-eslint/no-explicit-any
      const settings = this.generalSettings.getMutable() as any;
      if ('sidebarVisible' in settings) {
        delete settings.sidebarVisible;
      }
    }

    // Up to Kando 1.8.0, the following properties were stored in a settings.menuOptions
    // object. Later they became top-level properties.
    {
      // eslint-disable-next-line @typescript-eslint/no-explicit-any
      const settings = this.generalSettings.getMutable() as any;
      if (settings.menuOptions) {
        settings.centerDeadZone = settings.menuOptions.centerDeadZone;
        settings.minParentDistance = settings.menuOptions.minParentDistance;
        settings.dragThreshold = settings.menuOptions.dragThreshold;
        settings.fadeInDuration = settings.menuOptions.fadeInDuration;
        settings.fadeOutDuration = settings.menuOptions.fadeOutDuration;
        settings.enableMarkingMode = settings.menuOptions.enableMarkingMode;
        settings.enableTurboMode = settings.menuOptions.enableTurboMode;
        settings.hoverModeNeedsConfirmation =
          settings.menuOptions.hoverModeNeedsConfirmation;
        settings.gestureMinStrokeLength = settings.menuOptions.gestureMinStrokeLength;
        settings.gestureMinStrokeAngle = settings.menuOptions.gestureMinStrokeAngle;
        settings.gestureJitterThreshold = settings.menuOptions.gestureJitterThreshold;
        settings.gesturePauseTimeout = settings.menuOptions.gesturePauseTimeout;
        settings.fixedStrokeLength = settings.menuOptions.fixedStrokeLength;
        settings.rmbSelectsParent = settings.menuOptions.rmbSelectsParent;
        settings.enableGamepad = settings.menuOptions.enableGamepad;
        settings.gamepadBackButton = settings.menuOptions.gamepadBackButton;
        settings.gamepadCloseButton = settings.menuOptions.gamepadCloseButton;
        delete settings.menuOptions;
      }
    }
  }
}<|MERGE_RESOLUTION|>--- conflicted
+++ resolved
@@ -91,7 +91,6 @@
   /** This contains the last IWMInfo which was received. */
   private lastWMInfo?: IWMInfo;
 
-<<<<<<< HEAD
   /* eslint-disable @typescript-eslint/no-explicit-any */
   private validateStructure(parsed: any): string | false {
     if (!Array.isArray(parsed.menus)) {
@@ -304,7 +303,7 @@
     return false;
   }
   /* eslint-enable @typescript-eslint/no-explicit-any */
-=======
+
   /**
    * Most of the initialization is done in the init() method. This constructor is only
    * used to set up the hidden menu bar as this has to be done before the Electron app is
@@ -352,7 +351,6 @@
     );
     Menu.setApplicationMenu(menu);
   }
->>>>>>> 3ea17ee4
 
   /** This is called when the app is started. It initializes the backend and the window. */
   public async init() {
