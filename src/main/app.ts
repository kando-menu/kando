//////////////////////////////////////////////////////////////////////////////////////////
//   _  _ ____ _  _ ___  ____                                                           //
//   |_/  |__| |\ | |  \ |  |    This file belongs to Kando, the cross-platform         //
//   | \_ |  | | \| |__/ |__|    pie menu. Read more on github.com/kando-menu/kando     //
//                                                                                      //
//////////////////////////////////////////////////////////////////////////////////////////

// SPDX-FileCopyrightText: Simon Schneegans <code@simonschneegans.de>
// SPDX-License-Identifier: MIT

import os from 'node:os';
import fs from 'fs';
import mime from 'mime-types';
import path from 'path';
import json5 from 'json5';
import { ipcMain, shell, Tray, Menu, app, nativeTheme, dialog } from 'electron';
import i18next from 'i18next';

import { MenuWindow } from './menu-window';
import { SettingsWindow } from './settings-window';
import { Backend, getBackend } from './backends';
import {
  IMenuItem,
  IMenu,
  IMenuSettings,
  IGeneralSettings,
  IShowMenuRequest,
  IIconThemesInfo,
  ISoundThemeDescription,
  IMenuThemeDescription,
  getDefaultGeneralSettings,
  getDefaultMenuSettings,
  IWMInfo,
} from '../common';
import { Settings, DeepReadonly } from './utils/settings';
import { Notification } from './utils/notification';
import { UpdateChecker } from './utils/update-checker';
<<<<<<< HEAD
import { IconThemeRegistry } from '../common/icon-themes/icon-theme-registry';
=======
import { supportsIsolatedProcesses } from './utils/shell';
>>>>>>> 6c3d61f7

/**
 * This class contains the main host process logic of Kando. It is responsible for
 * creating the transparent window and for handling IPC communication with the renderer
 * process. It also creates the backend which is responsible for all low-level system
 * interaction.
 */
export class KandoApp {
  /**
   * The backend is responsible for all the system interaction. It is implemented
   * differently for each platform.
   */
  private backend: Backend = getBackend();

  /** This is used to check for updates. */
  private updateChecker = new UpdateChecker();

  /**
   * The window is the main window of the application. It is a transparent window which
   * covers the whole screen. It is always on top and has no frame. It is used to display
   * the pie menu.
   */
  private menuWindow?: MenuWindow;
  private settingsWindow?: SettingsWindow;

  /** True if shortcuts are currently inhibited. */
  private inhibitShortcuts = false;

  /** This flag is used to determine if the bindShortcuts() method is currently running. */
  private bindingShortcuts = false;

  /**
   * This is the tray icon which is displayed in the system tray. In the future it will be
   * possible to disable this icon.
   */
  private tray: Tray;

  /**
   * This is the settings object which is used to store the general application settings
   * in the user's home directory.
   */
  private generalSettings: Settings<IGeneralSettings>;

  /**
   * This is the settings object which is used to store the configured menus in the user's
   * home directory.
   */
  private menuSettings: Settings<IMenuSettings>;

  /** This contains the last IWMInfo which was received. */
  private lastWMInfo?: IWMInfo;

  private validateStructure(parsed: any): string | true {
    if (!Array.isArray(parsed.menus)) {
      const errorMessage = 'Invalid JSON format: The parsed object must contain an array called "menus".';
      console.error(errorMessage);
      return errorMessage;
    }

    for (let index = 0; index < parsed.menus.length; index++) {
      const menu = parsed.menus[index];

      if (!menu.root) {
        const errorMessage = `Menu at index ${index} is invalid: The menu must have a root object.`;
        console.error(errorMessage);
        return errorMessage;
      }

      if (typeof menu.root !== 'object') {
        const errorMessage = `Menu at index ${index} is invalid: The root must be an object.`;
        console.error(errorMessage);
        return errorMessage;
      }

      if (menu.root.type !== 'submenu') {
        const errorMessage = `Menu at index ${index} is invalid: The root type must be "submenu". Found: ${menu.root.type}`;
        console.error(errorMessage);
        return errorMessage;
      }

      if (!menu.root.name || typeof menu.root.name !== 'string') {
        const errorMessage = `Menu at index ${index} is invalid: The root must have a name of type string.`;
        console.error(errorMessage);
        return errorMessage;
      }

      if (!menu.root.icon || typeof menu.root.icon !== 'string') {
        const errorMessage = `Menu at index ${index} is invalid: The root must have an icon of type string.`;
        console.error(errorMessage);
        return errorMessage;
      }

      if (!menu.root.iconTheme || typeof menu.root.iconTheme !== 'string') {
        const errorMessage = `Menu at index ${index} is invalid: The root must have an iconTheme of type string.`;
        console.error(errorMessage);
        return errorMessage;
      }

      if (!IconThemeRegistry.getInstance().getThemes().has(menu.root.iconTheme)) {
        const errorMessage = `Menu at index ${index} is invalid: The required icon theme "${menu.root.iconTheme}" was not found.`;
        console.error(errorMessage);
        return errorMessage;
      }

      if (!menu.root.children || !Array.isArray(menu.root.children)) {
        const errorMessage = `Menu at index ${index} is invalid: The root must have children as an array.`;
        console.error(errorMessage);
        return errorMessage;
      }

      if (typeof menu.root.shortcut !== 'string' || !menu.root.shortcut) {
        const errorMessage = `Menu at index ${index} is invalid: The root shortcut must be a non-empty string.`;
        console.error(errorMessage);
        return errorMessage;
      }

      const validationResult = this.validateMenuItems(menu.root.children);
      if (validationResult !== true) {
        return validationResult;
      }
    }

    return true;
  }

  private validateMenuItems(items: any[]): string | true {
    for (let index = 0; index < items.length; index++) {
      const item = items[index];

      // Check if the item has a valid type
      if (!item.type) {
        const errorMessage = `Item at index ${index} is invalid: Missing type. Valid types are: submenu, command, file, hotkey, macro, text, uri, redirect, settings.`;
        console.error(errorMessage);
        return errorMessage;
      }

      if (!['submenu', 'command', 'file', 'hotkey', 'macro', 'text', 'uri', 'redirect', 'settings'].includes(item.type)) {
        const errorMessage = `Item at index ${index} is invalid: Invalid type "${item.type}". Valid types are: submenu, command, file, hotkey, macro, text, uri, redirect, settings.`;
        console.error(errorMessage);
        return errorMessage;
      }

      // Check if the item has a valid name
      if (!item.name || typeof item.name !== 'string') {
        const errorMessage = `Item at index ${index} is invalid: Missing name or name must be a string.`;
        console.error(errorMessage);
        return errorMessage;
      }

      // Check if the item has a valid icon
      if (!item.icon || typeof item.icon !== 'string') {
        const errorMessage = `Item at index ${index} is invalid: Missing icon or icon must be a string.`;
        console.error(errorMessage);
        return errorMessage;
      }

      // Check if the item has a valid iconTheme
      if (!item.iconTheme || typeof item.iconTheme !== 'string') {
        const errorMessage = `Item at index ${index} is invalid: Missing iconTheme or iconTheme must be a string.`;
        console.error(errorMessage);
        return errorMessage;
      }

      // Check if the item has valid data based on its type
      if (item.type === 'submenu') {
        if (!item.children || !Array.isArray(item.children)) {
          const errorMessage = `Item at index ${index} is invalid: Submenu must have children as an array.`;
          console.error(errorMessage);
          return errorMessage;
        }

        const validationResult = this.validateMenuItems(item.children);
        if (validationResult !== true) {
          return validationResult;
        }
      }

      if (['hotkey', 'command', 'uri', 'file', 'macro', 'text', 'redirect'].includes(item.type)) {
        if (!item.data || typeof item.data !== 'object') {
          const errorMessage = `Item at index ${index} is invalid: Missing data object or data must be an object.`;
          console.error(errorMessage);
          return errorMessage;
        }
      }

      if (item.type === 'hotkey' && typeof item.data.hotkey !== 'string') {
        const errorMessage = `Item at index ${index} is invalid: Hotkey must be a string.`;
        console.error(errorMessage);
        return errorMessage;
      }

      if (item.type === 'command' && typeof item.data.command !== 'string') {
        const errorMessage = `Item at index ${index} is invalid: Command must be a string.`;
        console.error(errorMessage);
        return errorMessage;
      }

      if (item.type === 'uri' && (!item.data.uri || typeof item.data.uri !== 'string')) {
        const errorMessage = `Item at index ${index} is invalid: URI must be a non-empty string.`;
        console.error(errorMessage);
        return errorMessage;
      }

      if (item.type === 'file' && (!item.data.path || typeof item.data.path !== 'string')) {
        const errorMessage = `Item at index ${index} is invalid: Path must be a non-empty string.`;
        console.error(errorMessage);
        return errorMessage;
      }

      if (item.type === 'macro' && !Array.isArray(item.data.macro)) {
        const errorMessage = `Item at index ${index} is invalid: Macro must be an array.`;
        console.error(errorMessage);
        return errorMessage;
      }

      if (item.type === 'text' && typeof item.data.text !== 'string') {
        const errorMessage = `Item at index ${index} is invalid: Text must be a string.`;
        console.error(errorMessage);
        return errorMessage;
      }

      if (item.type === 'redirect' && typeof item.data.menu !== 'string') {
        const errorMessage = `Item at index ${index} is invalid: Menu must be a string.`;
        console.error(errorMessage);
        return errorMessage;
      }

      if (item.type === 'settings' && item.data !== null && typeof item.data !== 'object') {
        const errorMessage = `Item at index ${index} is invalid: Data must be an object or null.`;
        console.error(errorMessage);
        return errorMessage;
      }
    }

    return true;
  }


  /** This is called when the app is started. It initializes the backend and the window. */
  public async init() {
    // Bail out if the backend is not available.
    if (this.backend === null) {
      throw new Error('No backend found.');
    }

    await this.backend.init();

    // We load the settings from the user's home directory. If the settings file does not
    // exist, it will be created with the default values. The only special setting is the
    // settingsWindowFlavor setting which is set to transparent only if the backend
    // supports transparent windows.
    this.generalSettings = new Settings<IGeneralSettings>({
      file: 'config.json',
      directory: app.getPath('userData'),
      defaults: {
        ...getDefaultGeneralSettings(),
        settingsWindowFlavor: this.backend.getBackendInfo()
          .shouldUseTransparentSettingsWindow
          ? 'transparent-system'
          : 'sakura-system',
      },
    });

    // We ensure that the themes directories exist. If they do not exist, we create them.
    try {
      const themeDirs = ['menu-themes', 'sound-themes', 'icon-themes'];
      await Promise.all(
        themeDirs.map((dir) =>
          fs.promises.mkdir(path.join(app.getPath('userData'), dir), { recursive: true })
        )
      );
    } catch (error) {
      if (
        (error.code === 'EROFS' || error.code === 'EACCES' || error.code === 'EPERM') &&
        !this.generalSettings.get('ignoreWriteProtectedConfigFiles')
      ) {
        console.log('Failed to create the themes folders due to write-protected files.');
      } else {
        console.error(
          'An unexpected error occurred while creating theme folders:',
          error
        );
      }
    }

    // We load the settings from the user's home directory. If the settings file does
    // not exist, it will be created with the default values.
    this.menuSettings = new Settings<IMenuSettings>({
      file: 'menus.json',
      directory: app.getPath('userData'),
      defaults: getDefaultMenuSettings(),
    });

    // Tell i18next to use a specific locale if it is set in the settings.
    const locale = this.generalSettings.get('locale');
    if (locale !== 'auto') {
      i18next.changeLanguage(locale);
    }

    // Try migrating settings from an old version of Kando.
    this.migrateSettings();

    // We ensure that there is always a menu available. If the user deletes all menus,
    // we create a new example menu when Kando is started the next time.
    if (this.menuSettings.get('menus').length === 0) {
      this.menuSettings.set({
        menus: [this.createExampleMenu()],
      });
    }

    // When the settings change, we need to rebind the shortcuts and update the
    // tray menu. Rebinding the shortcuts is only necessary when the window is currently
    // not shown. If the window is shown, the shortcuts are already unbound and will be
    // rebound when the window is hidden.
    this.menuSettings.onChange('menus', async () => {
      if (!this.menuWindow?.isVisible()) {
        await this.bindShortcuts();
      }
      this.updateTrayMenu();
    });

    // Check if we want to silently handle read-only config files
    this.generalSettings.ignoreWriteProtectedConfigFiles = this.generalSettings.get(
      'ignoreWriteProtectedConfigFiles'
    );
    this.menuSettings.ignoreWriteProtectedConfigFiles = this.generalSettings.get(
      'ignoreWriteProtectedConfigFiles'
    );

    // When ignoreWriteProtectedConfigFiles becomes true we want to apply this immediately.
    this.generalSettings.onChange('ignoreWriteProtectedConfigFiles', (newValue) => {
      this.generalSettings.ignoreWriteProtectedConfigFiles = newValue;
      this.menuSettings.ignoreWriteProtectedConfigFiles = newValue;
    });

    // Update the tray icon if the tray icon flavor changes.
    this.generalSettings.onChange('trayIconFlavor', () => {
      this.updateTrayMenu(true);
    });

    // We set the Activation Policy to Accessory so that Kando doesn't show in dock
    // or the CMD Tab App Switcher. This is only for MacOS.
    if (process.platform === 'darwin') {
      app.setActivationPolicy('accessory');
    }

    // Initialize the common IPC communication to the renderer process. This will be
    // available in both the menu window and the settings window.
    this.initCommonRendererAPI();
    // Create and load the main window if it does not exist yet.
    if (!this.generalSettings.get('lazyInitialization')) {
      this.menuWindow = new MenuWindow(this);
      await this.menuWindow.load();
    }

    // Bind the shortcuts for all menus.
    await this.bindShortcuts();

    // Add a tray icon to the system tray. This icon can be used to open the pie menu
    // and to quit the application.
    this.updateTrayMenu();

    // Show a notification if a new version of Kando is available.
    this.updateChecker.enabled = this.generalSettings.get('enableVersionCheck');

    this.generalSettings.onChange('enableVersionCheck', (newValue) => {
      this.updateChecker.enabled = newValue;
    });

    this.updateChecker.on('update-available', () => {
      Notification.show(
        i18next.t('main.new-version-notification-header'),
        i18next.t('main.new-version-notification-body', {
          link: 'https://github.com/kando-menu/kando/releases',
          interpolation: { escapeValue: false },
        }),
        () => {
          shell.openExternal('https://github.com/kando-menu/kando/releases');
        }
      );
    });

    const channels = [
      'settings-window.export-menus-to-json',
      'settings-window.import-menus-from-json',
      'settings-window.export-menu',
      'settings-window.import-menu-from-json',
    ];

    for (const channel of channels) {
      if (ipcMain.listenerCount(channel) > 0) {
        ipcMain.removeHandler(channel);
      }
    }

    // Export menus to a JSON file
    ipcMain.handle('settings-window.export-menus-to-json', async () => {
      const { canceled, filePath } = await dialog.showSaveDialog({
        defaultPath: 'kando-menus.json',
        filters: [{ name: 'JSON file', extensions: ['json'] }],
      });

      console.log('Canceled:', canceled, 'FilePath:', filePath);

      if (canceled || !filePath) {
        return;
      }

      try {
        // Get current menus configuration
        const menus = this.menuSettings.get('menus');

        const jsonContent = JSON.stringify({ menus }, null, 2);
        await fs.promises.writeFile(filePath, jsonContent, 'utf-8');

        console.log('Successfully exported menus to', filePath);
      } catch (error) {
        console.error('Failed to export menus:', error);
        throw error;
      }
    });

    // Import menus from a zip file
    ipcMain.handle('settings-window.import-menus-from-json', async () => {
      const result = await dialog.showOpenDialog(this.settingsWindow, {
        properties: ['openFile'],
        filters: [{ name: 'JSON File', extensions: ['json'] }],
      });

      if (result.canceled || !result.filePaths[0]) {
        return;
      }

      try {
        const filePath = result.filePaths[0];
        const jsonContent = await fs.promises.readFile(filePath, 'utf-8');
        const parsed = JSON.parse(jsonContent);
        const errors = this.validateStructure(parsed)

        if (errors === true) {
          this.menuSettings.set({ menus: parsed.menus });
          console.log('Successfully imported menus from', filePath);
        } else {
          console.error('Detected errors in menu structure'); // TODO: add error window
          return;
        }
      } catch (error) {
        console.error('Failed to import menus:', error);
        throw error;
      }
    });

    // Export specific menu to JSON file
    ipcMain.handle('settings-window.export-menu-to-json', async (event, menuIndex) => {
      const menuName = this.menuSettings.get('menus')[menuIndex]['root']['name'];
      const { canceled, filePath } = await dialog.showSaveDialog({
        defaultPath: `${menuName}.json`,
        filters: [{ name: 'JSON File', extensions: ['json'] }],
      });

      if (canceled || !filePath) {
        return;
      }

      try {
        const menu = this.menuSettings.get('menus')[menuIndex];
        if (!menu) {
          throw new Error('Menu not found');
        }

        const jsonContent = JSON.stringify({ menus: [menu] }, null, 2);
        await fs.promises.writeFile(filePath, jsonContent, 'utf-8');

        console.log('Successfully exported menu to', filePath);
      } catch (error) {
        console.error('Failed to export menu:', error);
        throw error;
      }
    });

    ipcMain.handle('settings-window.import-menu-from-json', async () => {
      const { canceled, filePaths } = await dialog.showOpenDialog(this.settingsWindow, {
        properties: ['openFile'],
        filters: [{ name: 'JSON File', extensions: ['json'] }],
      });

      if (canceled || filePaths.length === 0) {
        console.error('No file path provided');
        return;
      }

      const filePath = filePaths[0];

      try {
        const jsonContent = await fs.promises.readFile(filePath, 'utf-8');
        const parsed = JSON.parse(jsonContent);
        const errors = this.validateStructure(parsed)

        if (errors === true) {
          const newMenu = parsed.menus[0];

          const currentMenus = structuredClone(
            this.menuSettings.get('menus') || []
          ) as IMenu[];

          currentMenus.push(newMenu);

          this.menuSettings.set({ menus: currentMenus });

          console.log('Successfully imported a menu from', filePath);
        } else {
          console.error('Detected errors in menu structure'); // TODO: add error window
          return;
        }
      } catch (error) {
        console.error('Failed to import menu:', error);
        throw error;
      }
    });
  }

  /** This is called when the app is closed. It will unbind all shortcuts. */
  public async quit() {
    if (this.backend != null) {
      await this.backend.unbindAllShortcuts();
    }

    this.generalSettings.close();
    this.menuSettings.close();
  }

  /**
   * Allow access to the general settings object.
   *
   * @returns The general settings object.
   */
  public getGeneralSettings() {
    return this.generalSettings;
  }

  /**
   * Allow access to the menu settings object.
   *
   * @returns The menu settings object.
   */
  public getMenuSettings() {
    return this.menuSettings;
  }

  /**
   * Allow access to the backend object.
   *
   * @returns The backend object.
   */
  public getBackend() {
    return this.backend;
  }

  /**
   * Allow access to the last IWMInfo object.
   *
   * @returns The last IWMInfo object.
   */
  public getLastWMInfo() {
    return this.lastWMInfo;
  }

  /** @returns True if the settings dialog is currently visible. */
  public isSettingsDialogVisible() {
    return this.settingsWindow?.isVisible();
  }

  /**
   * This is usually called when the user presses the shortcut. However, it can also be
   * called for other reasons, e.g. when the user runs the app a second time. It will get
   * the current window and pointer position and send them to the renderer process.
   *
   * @param request Required information to select correct menu.
   */
  public async showMenu(request: Partial<IShowMenuRequest>) {
    // Create and load the main window if it does not exist yet.
    if (!this.menuWindow) {
      this.menuWindow = new MenuWindow(this);
      await this.menuWindow.load();
    }

    this.backend
      .getWMInfo()
      .then((info) => {
        this.lastWMInfo = info;
        this.menuWindow.showMenu(request, info);
      })
      .catch((error) =>
        Notification.showError('Failed to show menu', error.message || error)
      );
  }

  /**
   * This is called when the user wants to open the settings. This can be either triggered
   * by the tray icon or by running a second instance of the app. We send the name of the
   * current application and window to the renderer. It will be used as an example in the
   * condition picker of the settings.
   */
  public showSettings() {
    // Focus the settings window if it is already open.
    if (this.settingsWindow) {
      if (this.settingsWindow.isMinimized()) {
        this.settingsWindow.restore();
      } else {
        this.settingsWindow.focus();
      }
      return;
    }

    this.settingsWindow = new SettingsWindow(this.backend, this.generalSettings);

    // Reset the member variable when the window is closed.
    this.settingsWindow.on('closed', () => {
      this.settingsWindow = undefined;
    });
  }

  /**
   * This is called when the --reload-menu-theme command line option is passed or when the
   * respective button in the settings is pressed.
   */
  public reloadMenuTheme() {
    this.menuWindow?.webContents.send('menu-window.reload-menu-theme');
  }

  /**
   * This is called when the --reload-sound-theme command line option is passed or when
   * the respective button in the settings is pressed.
   */
  public reloadSoundTheme() {
    this.menuWindow?.webContents.send('menu-window.reload-sound-theme');
  }

  /**
   * Setup IPC communication with the renderer process. See ../renderer/preload.ts for
   * more information on the exposed functionality.
   */
  private initCommonRendererAPI() {
    // Allow the renderer to retrieve information about the backend.
    ipcMain.handle('settings-window.get-backend-info', () => {
      return this.backend.getBackendInfo();
    });

    // Allow the renderer to retrieve information about the current app version.
    ipcMain.handle('settings-window.get-version', () => {
      return {
        kandoVersion: app.getVersion(),
        electronVersion: process.versions.electron,
        chromeVersion: process.versions.chrome,
        nodeVersion: process.versions.node,
      };
    });

    // Allow the renderer to retrieve information about the current window manager state.
    ipcMain.handle('settings-window.get-wm-info', () => {
      return this.backend.getWMInfo();
    });

    // Allow the renderer to retrieve information about the current system.
    ipcMain.handle('settings-window.get-system-info', () => {
      return {
        supportsIsolatedProcesses: supportsIsolatedProcesses(),
      };
    });

    // Allow the renderer to retrieve the position of the settings window.
    ipcMain.handle('settings-window.get-position', () => {
      if (!this.settingsWindow) {
        return { x: 0, y: 0 };
      }

      const bounds = this.settingsWindow.getBounds();
      return { x: bounds.x, y: bounds.y };
    });

    // This should return the index of the currently selected menu. For now, we just
    // return the index of a menu with the same name as the last menu. If the user uses
    // the same name for multiple menus, this will not work as expected.
    ipcMain.handle('settings-window.get-current-menu', () => {
      if (!this.menuWindow?.lastMenu) {
        return 0;
      }

      const index = this.menuSettings
        .get('menus')
        .findIndex((m) => m.root.name === this.menuWindow.lastMenu.root.name);

      return Math.max(index, 0);
    });

    // Allow the renderer to retrieve the path to the config directory.
    ipcMain.handle('settings-window.get-config-directory', () => {
      return app.getPath('userData');
    });

    // Allow the renderer to retrieve the path to the menu themes directory.
    ipcMain.handle('settings-window.get-menu-themes-directory', () => {
      return path.join(app.getPath('userData'), 'menu-themes');
    });

    // Allow the renderer to retrieve all available menu themes.
    ipcMain.handle('settings-window.get-all-menu-themes', async () => {
      const themes = await this.listSubdirectories([
        path.join(app.getPath('userData'), 'menu-themes'),
        path.join(__dirname, '../renderer/assets/menu-themes'),
      ]);

      // Load all descriptions in parallel.
      const descriptions = await Promise.all(
        themes.map((theme) => this.loadMenuThemeDescription(theme))
      );

      // Sort by the name property of the description.
      return descriptions.sort((a, b) => a.name.localeCompare(b.name));
    });

    // Allow the renderer to retrieve all available sound themes.
    ipcMain.handle('settings-window.get-all-sound-themes', async () => {
      const themes = await this.listSubdirectories([
        path.join(app.getPath('userData'), 'sound-themes'),
        path.join(__dirname, '../renderer/assets/sound-themes'),
      ]);

      // Load all descriptions in parallel.
      const descriptions = await Promise.all(
        themes.map((theme) => this.loadSoundThemeDescription(theme))
      );

      // Sort by the name property of the description.
      return descriptions.sort((a, b) => a.name.localeCompare(b.name));
    });

    // Show the web developer tools if requested.
    ipcMain.on(
      'settings-window.show-dev-tools',
      (e, forWindow: 'menu-window' | 'settings-window') => {
        if (forWindow === 'menu-window') {
          this.menuWindow?.webContents.openDevTools();
        }
        if (forWindow === 'settings-window') {
          this.settingsWindow.webContents.openDevTools();
        }
      }
    );

    // Reload the current menu theme if requested.
    ipcMain.on('settings-window.reload-menu-theme', async () => {
      this.reloadMenuTheme();
    });

    // Reload the current sound theme if requested.
    ipcMain.on('settings-window.reload-sound-theme', async () => {
      this.reloadSoundTheme();
    });

    // Allow showing open-file dialogs.
    ipcMain.handle('settings-window.open-file-picker', async (event, config) => {
      const result = await dialog.showOpenDialog(this.settingsWindow, config);

      if (result.canceled) {
        return '';
      }

      // We only want to return the first file. This is because the user can only select
      // one file at a time.
      return result.filePaths[0];
    });

    // Print a message to the console of the host process.
    ipcMain.on('common.log', (event, message) => {
      console.log(message);
    });

    // We also allow getting the entire general settings object.
    ipcMain.handle('common.general-settings-get', () => this.generalSettings.get());

    // When there comes a general-settings-set event from the renderer, we do not want to
    // trigger the general-settings-changed event in the settings window again. This is
    // because the renderer already knows about the change. We have to send the change to
    // the menu window, though.
    let ignoreNextGeneralSettingsChange = false;

    // Allow the renderer to alter the settings.
    ipcMain.on('common.general-settings-set', (event, settings) => {
      ignoreNextGeneralSettingsChange = true;
      this.generalSettings.set(settings);
    });

    // Tell the renderers when the general settings change.
    this.generalSettings.onAnyChange((newSettings, oldSettings) => {
      this.menuWindow?.webContents.send(
        'common.general-settings-changed',
        newSettings,
        oldSettings
      );

      if (ignoreNextGeneralSettingsChange) {
        ignoreNextGeneralSettingsChange = false;
        return;
      }

      this.settingsWindow?.webContents.send(
        'common.general-settings-changed',
        newSettings,
        oldSettings
      );
    });

    // Allow the renderer to retrieve the settings.
    ipcMain.handle('common.menu-settings-get', () => this.menuSettings.get());

    // When there comes a menu-settings-set event from the renderer, we do not want to
    // trigger the menu-settings-changed event in the settings window again. This is
    // because the renderer already knows about the change. We have to send the change to
    // the menu window, though.
    let ignoreNextMenuSettingsChange = false;

    // Allow the renderer to alter the menu settings.
    ipcMain.on('common.menu-settings-set', (event, settings) => {
      ignoreNextMenuSettingsChange = true;
      this.menuSettings.set(settings);
    });

    // Tell the renderers when the menu settings change.
    this.menuSettings.onAnyChange((newSettings, oldSettings) => {
      this.menuWindow?.webContents.send(
        'common.menu-settings-changed',
        newSettings,
        oldSettings
      );

      if (ignoreNextMenuSettingsChange) {
        ignoreNextMenuSettingsChange = false;
        return;
      }

      this.settingsWindow?.webContents.send(
        'common.menu-settings-changed',
        newSettings,
        oldSettings
      );
    });

    // Allow the renderer to retrieve the i18next locales.
    ipcMain.handle('common.get-locales', () => {
      return {
        current: i18next.language,
        data: i18next.store.data,
        fallbackLng: i18next.options.fallbackLng,
      };
    });

    // Allow the renderer to retrieve all icons of all file icon themes.
    ipcMain.handle('common.get-icon-themes', async () => {
      const info: IIconThemesInfo = {
        userIconDirectory: path.join(app.getPath('userData'), 'icon-themes'),
        fileIconThemes: [],
      };

      const themes = await this.listSubdirectories([
        path.join(app.getPath('userData'), 'icon-themes'),
        path.join(__dirname, '../renderer/assets/icon-themes'),
      ]);

      await Promise.all(
        themes.map(async (theme) => {
          const directory = await this.findIconThemePath(theme);
          const icons = await this.listIconsRecursively(directory);

          info.fileIconThemes.push({
            name: theme,
            directory,
            icons,
          });
        })
      );

      return info;
    });

    // Allow the renderer to retrieve the description of the current menu theme. We also
    // return the path to the CSS file of the theme, so that the renderer can load it.
    ipcMain.handle('common.get-menu-theme', async () => {
      const useDarkVariant =
        this.generalSettings.get('enableDarkModeForMenuThemes') &&
        nativeTheme.shouldUseDarkColors;
      return this.loadMenuThemeDescription(
        this.generalSettings.get(useDarkVariant ? 'darkMenuTheme' : 'menuTheme')
      );
    });

    // Allow the renderer to retrieve the current menu theme override colors. We return
    // the colors for the current theme and for the dark theme if the user enabled dark
    // mode for menu themes and if the system is currently in dark mode.
    ipcMain.handle('common.get-current-menu-theme-colors', async () => {
      const useDarkVariant =
        this.generalSettings.get('enableDarkModeForMenuThemes') &&
        nativeTheme.shouldUseDarkColors;

      const theme = this.generalSettings.get(
        useDarkVariant ? 'darkMenuTheme' : 'menuTheme'
      );
      const colorOverrides = this.generalSettings.get(
        useDarkVariant ? 'darkMenuThemeColors' : 'menuThemeColors'
      );

      return colorOverrides[theme] || {};
    });

    // Allow the renderer to retrieve the current system theme.
    ipcMain.handle('common.get-is-dark-mode', () => {
      return nativeTheme.shouldUseDarkColors;
    });

    // Allow the renderer to be notified when the system theme changes.
    let darkMode = nativeTheme.shouldUseDarkColors;
    nativeTheme.on('updated', () => {
      if (darkMode !== nativeTheme.shouldUseDarkColors) {
        darkMode = nativeTheme.shouldUseDarkColors;
        this.menuWindow?.webContents.send('common.dark-mode-changed', darkMode);
        this.settingsWindow?.webContents.send('common.dark-mode-changed', darkMode);
      }
    });

    // Allow the renderer to retrieve the description of the current sound theme.
    ipcMain.handle('common.get-sound-theme', async () => {
      return this.loadSoundThemeDescription(this.generalSettings.get('soundTheme'));
    });
  }

  /**
   * This updates the menu of the tray icon. It is called when the settings change or when
   * the tray icon flavor changes.
   */
  private updateTrayMenu(flavorChanged = false) {
    // If the flavor of the tray icon has changed, we have to destroy the old tray icon
    // and create a new one.
    if (flavorChanged) {
      this.tray?.destroy();
      this.tray = null;
    }

    // If the tray icon flavor is set to 'none', we do not show a tray icon.
    let flavor = this.generalSettings.get('trayIconFlavor');
    if (flavor === 'none') {
      return;
    }

    // The tray icons are not bundled via webpack, as the different resolutions for HiDPI
    // displays on macOS or the flavors on Linux and Windows are loaded at runtime.
    // Instead, the tray icons are copied to the assets directory during the build
    // process. See webpack.plugins.ts for more information.
    if (!this.tray) {
      if (os.platform() === 'darwin') {
        this.tray = new Tray(path.join(__dirname, '../renderer/assets/trayTemplate.png'));
      } else {
        if (
          flavor !== 'light' &&
          flavor !== 'dark' &&
          flavor !== 'color' &&
          flavor !== 'black' &&
          flavor !== 'white'
        ) {
          console.warn(`Unknown tray icon flavor: '${flavor}'. Using 'color' instead.`);
          flavor = 'color';
        }

        let iconPath;

        switch (flavor) {
          case 'light':
            iconPath = path.join(__dirname, require('../../assets/icons/trayLight.png'));
            break;
          case 'dark':
            iconPath = path.join(__dirname, require('../../assets/icons/trayDark.png'));
            break;
          case 'color':
            iconPath = path.join(__dirname, require('../../assets/icons/trayColor.png'));
            break;
          case 'black':
            iconPath = path.join(__dirname, require('../../assets/icons/trayBlack.png'));
            break;
          case 'white':
            iconPath = path.join(__dirname, require('../../assets/icons/trayWhite.png'));
            break;
        }

        this.tray = new Tray(iconPath);
      }

      this.tray.setToolTip('Kando');
    }

    const template: Array<Electron.MenuItemConstructorOptions> = [];

    // Add an entry for each menu.
    for (const menu of this.menuSettings.get('menus')) {
      const trigger =
        (this.backend.getBackendInfo().supportsShortcuts
          ? menu.shortcut
          : menu.shortcutID) || i18next.t('settings.not-bound');
      template.push({
        label: `${menu.root.name} (${trigger})`,
        click: () => {
          this.showMenu({ name: menu.root.name });

          // We use the opportunity to check for updates. If an update is available, we show
          // a notification to the user. This notification is only shown once per app start.
          this.updateChecker.checkForUpdates();
        },
      });
    }

    template.push({ type: 'separator' });

    // Add an entry to show the settings.
    template.push({
      label: i18next.t('main.show-settings'),
      click: () => this.showSettings(),
    });

    // Add an entry to pause or unpause the shortcuts.
    if (this.inhibitShortcuts) {
      template.push({
        label: i18next.t('main.un-inhibit-shortcuts'),
        click: () => {
          this.inhibitShortcuts = false;
          this.bindShortcuts();
          this.updateTrayMenu();
        },
      });
    } else {
      template.push({
        label: i18next.t('main.inhibit-shortcuts'),
        click: () => {
          this.inhibitShortcuts = true;
          this.backend.unbindAllShortcuts();
          this.updateTrayMenu();
        },
      });
    }

    template.push({ type: 'separator' });

    // Add an entry to quit the application.
    template.push({
      label: i18next.t('main.quit'),
      role: 'quit',
    });

    const contextMenu = Menu.buildFromTemplate(template);
    this.tray.setContextMenu(contextMenu);
  }

  /**
   * This binds the shortcuts for all menus. It will unbind all shortcuts first. This
   * method is called once initially and then whenever the settings change.
   */
  private async bindShortcuts() {
    // This async function should not be run twice at the same time.
    if (this.bindingShortcuts) {
      return;
    }

    this.bindingShortcuts = true;

    // First, we unbind all shortcuts.
    await this.backend.unbindAllShortcuts();

    // Then, we collect all unique shortcuts and the corresponding menus.
    const triggers = new Map<string, DeepReadonly<IMenu>[]>();
    for (const menu of this.menuSettings.get('menus')) {
      const trigger = this.backend.getBackendInfo().supportsShortcuts
        ? menu.shortcut
        : menu.shortcutID;

      if (trigger) {
        if (!triggers.has(trigger)) {
          triggers.set(trigger, []);
        }
        triggers.get(trigger).push(menu);
      }
    }

    // Finally, we bind the shortcuts. If there are multiple menus with the same
    // shortcut, the shortcut will open the first menu for now.
    for (const [trigger] of triggers) {
      try {
        await this.backend.bindShortcut({
          trigger,
          action: () => {
            this.showMenu({ trigger: trigger });

            // We use the opportunity to check for updates. If an update is available, we show
            // a notification to the user. This notification is only shown once per app start.
            this.updateChecker.checkForUpdates();
          },
        });
      } catch (error) {
        Notification.showError(
          'Failed to bind shortcut ' + trigger,
          error.message || error
        );
      }
    }

    this.bindingShortcuts = false;
  }

  /**
   * This finds the path to a menu or sound theme's JSON or JSON5 file with the given
   * directory names. So this searches for a "directory/theme.json(5)" file. It will first
   * look for the theme in the user's data directory. If it is not found there, it will
   * look in the app's assets directory.
   *
   * If the theme is not found, an empty string is returned.
   *
   * @param directory The name of the directory where the theme is located. For now, this
   *   should be either "menu-themes" or "sound-themes".
   * @param theme The name of the theme's subdirectory.
   * @returns The absolute path to the menu theme's directory.
   */
  private async findThemePath(directory: string, theme: string) {
    const testPaths = [
      path.join(app.getPath('userData'), `${directory}/${theme}`),
      path.join(__dirname, `../renderer/assets/${directory}/${theme}`),
    ];

    const testFiles = ['theme.json', 'theme.json5'];

    for (const testPath of testPaths) {
      for (const testFile of testFiles) {
        const metaPath = path.join(testPath, testFile);
        const exists = await fs.promises
          .access(metaPath, fs.constants.F_OK)
          .then(() => true)
          .catch(() => false);

        if (exists) {
          return metaPath;
        }
      }
    }

    return '';
  }

  /**
   * This finds the path to the given icon-theme directory name. If the theme is not
   * found, an empty string is returned. Kando will first look for the theme in the user's
   * data directory. If it is not found there, it will look in the app's assets
   * directory.
   *
   * @param theme The name of the icon theme's directory.
   * @returns The absolute path to the icon-theme directory.
   */
  private async findIconThemePath(theme: string) {
    const testPaths = [
      path.join(app.getPath('userData'), 'icon-themes'),
      path.join(__dirname, '../renderer/assets/icon-themes'),
    ];

    for (const testPath of testPaths) {
      const themePath = path.join(testPath, theme);
      const exists = await fs.promises
        .access(themePath, fs.constants.F_OK)
        .then(() => true)
        .catch(() => false);

      if (exists) {
        return themePath;
      }
    }

    console.error(`Icon theme "${theme}" not found. Will look ugly.`);

    return '';
  }

  /**
   * This returns a list of all image files in the given directory and its subdirectories.
   * The paths are relative to the icon theme directory.
   *
   * @param directory The directory to search for image files.
   * @returns A list of all image files in the directory.
   */
  private async listIconsRecursively(directory: string) {
    return new Promise<string[]>((resolve) => {
      fs.readdir(directory, { withFileTypes: true, recursive: true }, (err, files) => {
        if (err) {
          console.error(err);
          resolve([]);
          return;
        }

        // Filter by mimetype to only return image files.
        files = files.filter((file) => {
          if (!file.isFile()) {
            return false;
          }

          const mimeType = mime.lookup(file.name);
          return mimeType && mimeType.startsWith('image/');
        });

        // We return the relative path of the files to the icon theme directory.
        resolve(
          files.map((file) => path.relative(directory, path.join(file.path, file.name)))
        );
      });
    });
  }

  /**
   * This returns a list of all unique subdirectory names in the given directories. This
   * is used to find all available menu and icon themes.
   *
   * @returns A list of all unique subdirectory names.
   */
  private async listSubdirectories(paths: string[]) {
    const subdirectories = new Set<string>();

    for (const testPath of paths) {
      const exists = await fs.promises
        .access(testPath, fs.constants.F_OK)
        .then(() => true)
        .catch(() => false);

      if (exists) {
        const files = await fs.promises.readdir(testPath);
        for (const file of files) {
          const fileInfo = await fs.promises.stat(path.join(testPath, file));
          if (fileInfo.isDirectory()) {
            subdirectories.add(file);
          }
        }
      }
    }

    return Array.from(subdirectories);
  }

  /**
   * This loads the description of the menu theme with the given name. The description
   * includes the path to the CSS file of the theme. If the theme is not found, the
   * default theme is used instead.
   *
   * @param theme The name of the menu theme.
   * @returns The description of the menu theme.
   */
  private async loadMenuThemeDescription(theme: string) {
    let metaFile = await this.findThemePath('menu-themes', theme);

    if (!metaFile) {
      console.error(`Menu theme "${theme}" not found. Using default theme instead.`);
      metaFile = path.join(
        __dirname,
        `../renderer/assets/menu-themes/default/theme.json5`
      );
    }

    const content = await fs.promises.readFile(metaFile);
    const description = json5.parse(content.toString()) as IMenuThemeDescription;
    const directory = path.dirname(metaFile);
    description.id = path.basename(directory);
    description.directory = path.dirname(directory);
    return description;
  }

  /**
   * This loads the description of the sound theme with the given name. If the theme is
   * not found, an empty theme is used instead. In this case, an error message is printed
   * to the console except for the 'none' theme.
   *
   * @param theme The name of the sound theme.
   * @returns The description of the sound theme.
   */
  private async loadSoundThemeDescription(theme: string) {
    const metaFile = await this.findThemePath('sound-themes', theme);

    if (!metaFile) {
      if (theme !== 'none') {
        console.error(`Sound theme "${theme}" not found. No sounds will be played.`);
      }

      const description: ISoundThemeDescription = {
        id: 'none',
        name: 'None',
        directory: '',
        engineVersion: 1,
        themeVersion: '',
        author: '',
        license: '',
        sounds: {},
      };

      return description;
    }

    const content = await fs.promises.readFile(metaFile);
    const description = json5.parse(content.toString()) as ISoundThemeDescription;
    const directory = path.dirname(metaFile);
    description.id = path.basename(directory);
    description.directory = path.dirname(directory);
    return description;
  }

  /**
   * Depending on the operating system, we create a different example menu. The structure
   * of the menu is similar on all platforms, but the shortcuts and commands are
   * different.
   *
   * All menu configurations are stored in the `example-menus` directory.
   */
  private createExampleMenu(): IMenu {
    // To enable localization of the example menus, we need to lookup the strings with
    // i18next after loading the menu structure from JSON. i18next-parser cannot extract
    // the strings from JSON files, therefore we have to specify all strings from the
    // example menus here in a comment. This way, the parser will find them.
    /*
    i18next.t('example-menu.name')
    i18next.t('example-menu.apps.submenu')
    i18next.t('example-menu.apps.safari')
    i18next.t('example-menu.apps.web-browser')
    i18next.t('example-menu.apps.email')
    i18next.t('example-menu.apps.apple-music')
    i18next.t('example-menu.apps.gimp')
    i18next.t('example-menu.apps.paint')
    i18next.t('example-menu.apps.finder')
    i18next.t('example-menu.apps.file-browser')
    i18next.t('example-menu.apps.terminal')
    i18next.t('example-menu.web-links.submenu')
    i18next.t('example-menu.web-links.google')
    i18next.t('example-menu.web-links.kando-on-github')
    i18next.t('example-menu.web-links.kando-on-kofi')
    i18next.t('example-menu.web-links.kando-on-youtube')
    i18next.t('example-menu.web-links.kando-on-discord')
    i18next.t('example-menu.next-workspace')
    i18next.t('example-menu.clipboard.submenu')
    i18next.t('example-menu.clipboard.paste')
    i18next.t('example-menu.clipboard.copy')
    i18next.t('example-menu.clipboard.cut')
    i18next.t('example-menu.audio.submenu')
    i18next.t('example-menu.audio.next-track')
    i18next.t('example-menu.audio.play-pause')
    i18next.t('example-menu.audio.mute')
    i18next.t('example-menu.audio.previous-track')
    i18next.t('example-menu.windows.submenu')
    i18next.t('example-menu.windows.mission-control')
    i18next.t('example-menu.windows.toggle-maximize')
    i18next.t('example-menu.windows.tile-right')
    i18next.t('example-menu.windows.close-window')
    i18next.t('example-menu.windows.tile-left')
    i18next.t('example-menu.previous-workspace')
    i18next.t('example-menu.bookmarks.submenu')
    i18next.t('example-menu.bookmarks.downloads')
    i18next.t('example-menu.bookmarks.videos')
    i18next.t('example-menu.bookmarks.pictures')
    i18next.t('example-menu.bookmarks.documents')
    i18next.t('example-menu.bookmarks.desktop')
    i18next.t('example-menu.bookmarks.home')
    i18next.t('example-menu.bookmarks.music')
    */

    let menu: IMenu;

    if (process.platform === 'win32') {
      menu = require('./example-menus/windows.json');
    } else if (process.platform === 'darwin') {
      menu = require('./example-menus/macos.json');
    } else {
      menu = require('./example-menus/linux.json');
    }

    const translate = (item: IMenuItem) => {
      item.name = i18next.t(item.name);
      if (item.children) {
        for (const child of item.children) {
          translate(child);
        }
      }
    };

    translate(menu.root);

    return menu;
  }

  /**
   * This migrates settings from an old version of Kando to the current version. This
   * method is called when the app is started.
   */
  private migrateSettings() {
    // Up to Kando 0.9.0, the `root` property of the menu was called `nodes`.
    {
      const menus = this.menuSettings.getMutable('menus');
      for (const menu of menus) {
        // eslint-disable-next-line @typescript-eslint/no-explicit-any
        const oldMenu = menu as any;
        if (oldMenu.nodes) {
          menu.root = oldMenu.nodes as IMenuItem;
          delete oldMenu.nodes;
        }
      }
    }

    // Up to Kando 1.8.0, there was a `templates` property in the menu settings. This was
    // removed. We we add all template menus as ordinary menus with a template tag. All
    // template menu-items are removed.
    {
      // eslint-disable-next-line @typescript-eslint/no-explicit-any
      const settings = this.menuSettings.getMutable() as any;
      if (settings.templates) {
        for (const itemOrMenu of settings.templates) {
          // If there is a type property, it is a menu item.
          // Else, it is a menu template. We add it as a menu with a template tag. Also
          // remove any bindings, so that the menu is not opened by a shortcut.
          if (!itemOrMenu.type) {
            itemOrMenu.tags = ['template'];
            itemOrMenu.shortcut = '';
            itemOrMenu.shortcutID = '';
            settings.menus.push(itemOrMenu);
          }
        }

        delete settings.templates;
      }
    }

    // Up to Kando 1.8.0, there was a settings.editorOptions.showEditorButtonVisible
    // property. This was changed to settings.hideSettingsButton.
    {
      // eslint-disable-next-line @typescript-eslint/no-explicit-any
      const settings = this.generalSettings.getMutable() as any;
      if (settings.editorOptions?.showEditorButtonVisible === false) {
        settings.hideSettingsButton = true;
        delete settings.editorOptions;
      }
    }

    // Up to Kando 1.8.0, there was a settings.sidebarVisible property. This was removed.
    {
      // eslint-disable-next-line @typescript-eslint/no-explicit-any
      const settings = this.generalSettings.getMutable() as any;
      if ('sidebarVisible' in settings) {
        delete settings.sidebarVisible;
      }
    }

    // Up to Kando 1.8.0, the following properties were stored in a settings.menuOptions
    // object. Later they became top-level properties.
    {
      // eslint-disable-next-line @typescript-eslint/no-explicit-any
      const settings = this.generalSettings.getMutable() as any;
      if (settings.menuOptions) {
        settings.centerDeadZone = settings.menuOptions.centerDeadZone;
        settings.minParentDistance = settings.menuOptions.minParentDistance;
        settings.dragThreshold = settings.menuOptions.dragThreshold;
        settings.fadeInDuration = settings.menuOptions.fadeInDuration;
        settings.fadeOutDuration = settings.menuOptions.fadeOutDuration;
        settings.enableMarkingMode = settings.menuOptions.enableMarkingMode;
        settings.enableTurboMode = settings.menuOptions.enableTurboMode;
        settings.hoverModeNeedsConfirmation =
          settings.menuOptions.hoverModeNeedsConfirmation;
        settings.gestureMinStrokeLength = settings.menuOptions.gestureMinStrokeLength;
        settings.gestureMinStrokeAngle = settings.menuOptions.gestureMinStrokeAngle;
        settings.gestureJitterThreshold = settings.menuOptions.gestureJitterThreshold;
        settings.gesturePauseTimeout = settings.menuOptions.gesturePauseTimeout;
        settings.fixedStrokeLength = settings.menuOptions.fixedStrokeLength;
        settings.rmbSelectsParent = settings.menuOptions.rmbSelectsParent;
        settings.enableGamepad = settings.menuOptions.enableGamepad;
        settings.gamepadBackButton = settings.menuOptions.gamepadBackButton;
        settings.gamepadCloseButton = settings.menuOptions.gamepadCloseButton;
        delete settings.menuOptions;
      }
    }
  }
}<|MERGE_RESOLUTION|>--- conflicted
+++ resolved
@@ -35,11 +35,8 @@
 import { Settings, DeepReadonly } from './utils/settings';
 import { Notification } from './utils/notification';
 import { UpdateChecker } from './utils/update-checker';
-<<<<<<< HEAD
 import { IconThemeRegistry } from '../common/icon-themes/icon-theme-registry';
-=======
 import { supportsIsolatedProcesses } from './utils/shell';
->>>>>>> 6c3d61f7
 
 /**
  * This class contains the main host process logic of Kando. It is responsible for
