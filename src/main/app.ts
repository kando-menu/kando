//////////////////////////////////////////////////////////////////////////////////////////
//   _  _ ____ _  _ ___  ____                                                           //
//   |_/  |__| |\ | |  \ |  |    This file belongs to Kando, the cross-platform         //
//   | \_ |  | | \| |__/ |__|    pie menu. Read more on github.com/kando-menu/kando     //
//                                                                                      //
//////////////////////////////////////////////////////////////////////////////////////////

// SPDX-FileCopyrightText: Simon Schneegans <code@simonschneegans.de>
// SPDX-License-Identifier: MIT

import os from 'node:os';
import fs from 'fs';
import mime from 'mime-types';
import path from 'path';
import json5 from 'json5';
import { ipcMain, shell, Tray, Menu, app, nativeTheme } from 'electron';
import i18next from 'i18next';

import { MenuWindow } from './menu-window';
import { SettingsWindow } from './settings-window';
import { Backend, getBackend } from './backends';
import {
  IMenuItem,
  IMenu,
  IMenuSettings,
  IAppSettings,
  IShowMenuRequest,
  IIconThemesInfo,
  ISoundThemeDescription,
  IMenuThemeDescription,
} from '../common';
import { Settings, DeepReadonly } from './utils/settings';
import { Notification } from './utils/notification';
import { UpdateChecker } from './utils/update-checker';

/**
 * This class contains the main host process logic of Kando. It is responsible for
 * creating the transparent window and for handling IPC communication with the renderer
 * process. It also creates the backend which is responsible for all low-level system
 * interaction.
 */
export class KandoApp {
  /**
   * The backend is responsible for all the system interaction. It is implemented
   * differently for each platform.
   */
  private backend: Backend = getBackend();

  /** This is used to check for updates. */
  private updateChecker = new UpdateChecker();

  /**
   * The window is the main window of the application. It is a transparent window which
   * covers the whole screen. It is always on top and has no frame. It is used to display
   * the pie menu.
   */
  private menuWindow?: MenuWindow;
  private settingsWindow?: SettingsWindow;

  /** True if shortcuts are currently inhibited. */
  private inhibitShortcuts = false;

  /** This flag is used to determine if the bindShortcuts() method is currently running. */
  private bindingShortcuts = false;

  /**
   * This is the tray icon which is displayed in the system tray. In the future it will be
   * possible to disable this icon.
   */
  private tray: Tray;

  /**
   * This is the settings object which is used to store the general application settings
   * in the user's home directory.
   */
  private appSettings: Settings<IAppSettings>;

  /**
   * This is the settings object which is used to store the configured menus in the user's
   * home directory.
   */
  private menuSettings: Settings<IMenuSettings>;

  /** This is called when the app is started. It initializes the backend and the window. */
  public async init() {
    // Bail out if the backend is not available.
    if (this.backend === null) {
      throw new Error('No backend found.');
    }

    await this.backend.init();

    // We load the settings from the user's home directory. If the settings file does not
    // exist, it will be created with the default values.
    this.appSettings = new Settings<IAppSettings>({
      file: 'config.json',
      directory: app.getPath('userData'),
      defaults: {
        locale: 'auto',
        menuTheme: 'default',
        darkMenuTheme: 'default',
        menuThemeColors: {},
        darkMenuThemeColors: {},
        enableDarkModeForMenuThemes: false,
        soundTheme: 'none',
        soundVolume: 0.5,
        ignoreWriteProtectedConfigFiles: false,
        transparentSettingsWindow:
          this.backend.getBackendInfo().shouldUseTransparentSettingsWindow,
        trayIconFlavor: 'color',
        enableVersionCheck: true,
        zoomFactor: 1,
        centerDeadZone: 50,
        minParentDistance: 150,
        dragThreshold: 15,
        fadeInDuration: 150,
        fadeOutDuration: 200,
        enableMarkingMode: true,
        enableTurboMode: true,
        gestureMinStrokeLength: 150,
        gestureMinStrokeAngle: 20,
        gestureJitterThreshold: 10,
        gesturePauseTimeout: 100,
        fixedStrokeLength: 0,
        rmbSelectsParent: false,
        gamepadBackButton: 1,
        gamepadCloseButton: 2,
        hideSettingsButton: false,
      },
    });

    // We load the settings from the user's home directory. If the settings file does
    // not exist, it will be created with the default values.
    this.menuSettings = new Settings<IMenuSettings>({
      file: 'menus.json',
      directory: app.getPath('userData'),
      defaults: {
        menus: [],
        templates: [],
      },
    });

    // Tell i18next to use a specific locale if it is set in the settings.
    const locale = this.appSettings.get('locale');
    if (locale !== 'auto') {
      i18next.changeLanguage(locale);
    }

    // Try migrating settings from an old version of Kando.
    this.migrateSettings();

    // We ensure that there is always a menu available. If the user deletes all menus,
    // we create a new example menu when Kando is started the next time.
    if (this.menuSettings.get('menus').length === 0) {
      this.menuSettings.set({
        menus: [this.createExampleMenu()],
      });
    }

    // When the settings change, we need to rebind the shortcuts and update the
    // tray menu. Rebinding the shortcuts is only necessary when the window is currently
    // not shown. If the window is shown, the shortcuts are already unbound and will be
    // rebound when the window is hidden.
    this.menuSettings.onChange('menus', async () => {
      if (!this.menuWindow?.isVisible()) {
        await this.bindShortcuts();
      }
      this.updateTrayMenu();
    });

    // Check if we want to silently handle read-only config files
    this.appSettings.ignoreWriteProtectedConfigFiles = this.appSettings.get(
      'ignoreWriteProtectedConfigFiles'
    );
    this.menuSettings.ignoreWriteProtectedConfigFiles = this.appSettings.get(
      'ignoreWriteProtectedConfigFiles'
    );

    // When ignoreWriteProtectedConfigFiles becomes true we want to apply this immediately.
    this.appSettings.onChange('ignoreWriteProtectedConfigFiles', (newValue) => {
      this.appSettings.ignoreWriteProtectedConfigFiles = newValue;
      this.menuSettings.ignoreWriteProtectedConfigFiles = newValue;
    });

    // Update the tray icon if the tray icon flavor changes.
    this.appSettings.onChange('trayIconFlavor', () => {
      this.updateTrayMenu(true);
    });

    // We set the Activation Policy to Accessory so that Kando doesn't show in dock
    // or the CMD Tab App Switcher. This is only for MacOS.
    if (process.platform === 'darwin') {
      app.setActivationPolicy('accessory');
    }

    // Initialize the common IPC communication to the renderer process. This will be
    // available in both the menu window and the settings window.
    this.initCommonRendererAPI();

    // Bind the shortcuts for all menus.
    await this.bindShortcuts();

    // Add a tray icon to the system tray. This icon can be used to open the pie menu
    // and to quit the application.
    this.updateTrayMenu();

    // Show a notification if a new version of Kando is available.
    this.updateChecker.enabled = this.appSettings.get('enableVersionCheck');

    this.appSettings.onChange('enableVersionCheck', (newValue) => {
      this.updateChecker.enabled = newValue;
    });

    this.updateChecker.on('update-available', () => {
      console.log(
        'A new version of Kando is available! Get it from https://github.com/kando-menu/kando/releases.'
      );

      // Show the update-available button in the sidebar.
      this.settingsWindow.webContents.send(
        'settings-window.show-update-available-button'
      );

      // Show a notification if possible.
      Notification.show(
        'A new version of Kando is available!',
        'Get it from https://github.com/kando-menu/kando/releases.',
        () => {
          shell.openExternal('https://github.com/kando-menu/kando/releases');
        }
      );
    });
  }

  /** This is called when the app is closed. It will unbind all shortcuts. */
  public async quit() {
    if (this.backend != null) {
      await this.backend.unbindAllShortcuts();
    }

    this.appSettings.close();
    this.menuSettings.close();
  }

  /**
   * This is usually called when the user presses the shortcut. However, it can also be
   * called for other reasons, e.g. when the user runs the app a second time. It will get
   * the current window and pointer position and send them to the renderer process.
   *
   * @param request Required information to select correct menu.
   */
  public async showMenu(request: IShowMenuRequest) {
    // Create and load the main window if it does not exist yet.
    if (!this.menuWindow) {
      this.menuWindow = new MenuWindow(this.appSettings, this.menuSettings, this.backend);
      await this.menuWindow.load();
    }

    this.menuWindow.showMenu(request);
  }

  /**
   * This is called when the user wants to open the settings. This can be either triggered
   * by the tray icon or by running a second instance of the app. We send the name of the
   * current application and window to the renderer. It will be used as an example in the
   * condition picker of the settings.
   */
  public showSettings() {
    // Focus the settings window if it is already open.
    if (this.settingsWindow) {
      this.settingsWindow.focus();
      return;
    }

    this.settingsWindow = new SettingsWindow(this.backend, this.appSettings);

    // Reset the member variable when the window is closed.
    this.settingsWindow.on('closed', () => {
      this.settingsWindow = undefined;
    });
  }

  /** This is called when the --reload-menu-theme command line option is passed. */
  public reloadMenuTheme() {
    this.menuWindow?.webContents.send(
      `app-settings-changed-menuTheme`,
      this.appSettings.get('menuTheme'),
      this.appSettings.get('menuTheme')
    );
  }

  /** This is called when the --reload-sound-theme command line option is passed. */
  public reloadSoundTheme() {
    this.menuWindow?.webContents.send(
      `app-settings-changed-soundTheme`,
      this.appSettings.get('soundTheme'),
      this.appSettings.get('soundTheme')
    );
  }

  /**
   * Setup IPC communication with the renderer process. See ../renderer/preload.ts for
   * more information on the exposed functionality.
   */
  private initCommonRendererAPI() {
    // Allow the renderer to retrieve information about the backend.
    ipcMain.handle('settings-window.get-backend-info', () => {
      return this.backend.getBackendInfo();
    });

    // Allow the renderer to retrieve the path to the config directory.
    ipcMain.handle('settings-window.get-config-directory', () => {
      return app.getPath('userData');
    });

    // Allow the renderer to retrieve the path to the menu themes directory.
    ipcMain.handle('settings-window.get-menu-themes-directory', () => {
      return path.join(app.getPath('userData'), 'menu-themes');
    });

    // Allow the renderer to retrieve all available menu themes.
    ipcMain.handle('settings-window.get-all-menu-themes', async () => {
      const themes = await this.listSubdirectories([
        path.join(app.getPath('userData'), 'menu-themes'),
        path.join(__dirname, '../renderer/assets/menu-themes'),
      ]);

      // Load all descriptions in parallel.
      const descriptions = await Promise.all(
        themes.map((theme) => this.loadMenuThemeDescription(theme))
      );

      // Sort by the name property of the description.
      return descriptions.sort((a, b) => a.name.localeCompare(b.name));
    });

    // Show the web developer tools if requested.
    ipcMain.on('settings-window.show-dev-tools', () => {
      this.settingsWindow.webContents.openDevTools();
      this.menuWindow?.webContents.openDevTools();
    });

    // Reload the current menu theme if requested.
    ipcMain.on('settings-window.reload-menu-theme', async () => {
      this.reloadMenuTheme();
    });

    // Reload the current sound theme if requested.
    ipcMain.on('settings-window.reload-sound-theme', async () => {
      this.reloadSoundTheme();
    });
    // Once the settings is shown, we unbind all shortcuts to make sure that the
    // user can select the bound shortcuts in the settings.
    ipcMain.on('settings-window.unbind-shortcuts', () => {
      this.backend.unbindAllShortcuts();
    });

    // Print a message to the console of the host process.
    ipcMain.on('common.log', (event, message) => {
      console.log(message);
    });

    // Allow the renderer to retrieve the i18next locales.
    ipcMain.handle('common.get-locales', () => {
      return {
        current: i18next.language,
        data: i18next.store.data,
        fallbackLng: i18next.options.fallbackLng,
      };
    });

    // Allow the renderer to access the app settings. We do this by exposing the
    // a setter, a getter, and an on-change event for each key in the settings object.
    for (const k of Object.keys(this.appSettings.defaults)) {
      const key = k as keyof IAppSettings;

      // Allow the renderer process to read the value of this setting.
      ipcMain.handle(`common.app-settings-get-${key}`, () => this.appSettings.get(key));

      // Allow the renderer process to set the value of this setting.
      ipcMain.on(`common.app-settings-set-${key}`, (event, value) =>
        this.appSettings.set({ [key]: value } as Partial<IAppSettings>)
      );

      // Notify the renderer process when a setting changes.
      this.appSettings.onChange(
        key,
        (newValue: IAppSettings[typeof key], oldValue: IAppSettings[typeof key]) => {
          if (this.menuWindow) {
            this.menuWindow.webContents.send(
              `common.app-settings-changed-${key}`,
              newValue,
              oldValue
            );
          }
          if (this.settingsWindow) {
            this.settingsWindow.webContents.send(
              `common.app-settings-changed-${key}`,
              newValue,
              oldValue
            );
          }
        }
      );
    }

    // We also allow getting the entire app settings object.
    ipcMain.handle('common.app-settings-get', () => this.appSettings.get());

    // Allow the renderer to retrieve the settings.
    ipcMain.handle('common.menu-settings-get', () => this.menuSettings.get());

    // Allow the renderer to alter the settings.
    ipcMain.on('common.menu-settings-set', (event, settings) => {
      this.menuSettings.set(settings);
    });

    // This should return the index of the currently selected menu. For now, we just
    // return the index of a menu with the same name as the last menu. If the user uses
    // the same name for multiple menus, this will not work as expected.
    ipcMain.handle('common.menu-settings-get-current-menu', () => {
      if (!this.menuWindow?.lastMenu) {
        return 0;
      }

      const index = this.menuSettings
        .get('menus')
        .findIndex((m) => m.root.name === this.menuWindow.lastMenu.root.name);

      return Math.max(index, 0);
    });

    // Allow the renderer to retrieve information about the current app version.
    ipcMain.handle('common.get-version', () => {
      return {
        kandoVersion: app.getVersion(),
        electronVersion: process.versions.electron,
        chromeVersion: process.versions.chrome,
        nodeVersion: process.versions.node,
      };
    });

    // Allow the renderer to retrieve all icons of all file icon themes.
    ipcMain.handle('common.get-icon-themes', async () => {
      const info: IIconThemesInfo = {
        userIconDirectory: path.join(app.getPath('userData'), 'icon-themes'),
        fileIconThemes: [],
      };

      const themes = await this.listSubdirectories([
        path.join(app.getPath('userData'), 'icon-themes'),
        path.join(__dirname, '../renderer/assets/icon-themes'),
      ]);

      await Promise.all(
        themes.map(async (theme) => {
          const directory = await this.findIconThemePath(theme);
          const icons = await this.listIconsRecursively(directory);

          info.fileIconThemes.push({
            name: theme,
            directory,
            icons,
          });
        })
      );

      return info;
    });

    // Allow the renderer to retrieve the description of the current menu theme. We also
    // return the path to the CSS file of the theme, so that the renderer can load it.
    ipcMain.handle('common.get-menu-theme', async () => {
      const useDarkVariant =
        this.appSettings.get('enableDarkModeForMenuThemes') &&
        nativeTheme.shouldUseDarkColors;
      return this.loadMenuThemeDescription(
        this.appSettings.get(useDarkVariant ? 'darkMenuTheme' : 'menuTheme')
      );
    });

    // Allow the renderer to retrieve the current menu theme override colors. We return
    // the colors for the current theme and for the dark theme if the user enabled dark
    // mode for menu themes and if the system is currently in dark mode.
    ipcMain.handle('common.get-current-menu-theme-colors', async () => {
      const useDarkVariant =
        this.appSettings.get('enableDarkModeForMenuThemes') &&
        nativeTheme.shouldUseDarkColors;

      const theme = this.appSettings.get(useDarkVariant ? 'darkMenuTheme' : 'menuTheme');
      const colorOverrides = this.appSettings.get(
        useDarkVariant ? 'darkMenuThemeColors' : 'menuThemeColors'
      );

      return colorOverrides[theme] || {};
    });

    // Allow the renderer to retrieve the current system theme.
    ipcMain.handle('common.get-is-dark-mode', () => {
      return nativeTheme.shouldUseDarkColors;
    });

    // Allow the renderer to be notified when the system theme changes.
    let darkMode = nativeTheme.shouldUseDarkColors;
    nativeTheme.on('updated', () => {
      if (this.menuWindow && darkMode !== nativeTheme.shouldUseDarkColors) {
        darkMode = nativeTheme.shouldUseDarkColors;
        this.menuWindow.webContents.send('common.dark-mode-changed', darkMode);
      }
    });

    // Allow the renderer to retrieve the description of the current sound theme.
    ipcMain.handle('common.get-sound-theme', async () => {
      return this.loadSoundThemeDescription(this.appSettings.get('soundTheme'));
    });
  }

  /**
   * This updates the menu of the tray icon. It is called when the settings change or when
   * the tray icon flavor changes.
   */
  private updateTrayMenu(flavorChanged = false) {
    // If the flavor of the tray icon has changed, we have to destroy the old tray icon
    // and create a new one.
    if (flavorChanged) {
      this.tray?.destroy();
      this.tray = null;
    }

    // If the tray icon flavor is set to 'none', we do not show a tray icon.
    let flavor = this.appSettings.get('trayIconFlavor');
    if (flavor === 'none') {
      return;
    }

    // The tray icons are not bundled via webpack, as the different resolutions for HiDPI
    // displays on macOS or the flavors on Linux and Windows are loaded at runtime.
    // Instead, the tray icons are copied to the assets directory during the build
    // process. See webpack.plugins.ts for more information.
    if (!this.tray) {
      if (os.platform() === 'darwin') {
        this.tray = new Tray(path.join(__dirname, '../renderer/assets/trayTemplate.png'));
      } else {
        if (
          flavor !== 'light' &&
          flavor !== 'dark' &&
          flavor !== 'color' &&
          flavor !== 'black' &&
          flavor !== 'white'
        ) {
          console.warn(`Unknown tray icon flavor: '${flavor}'. Using 'color' instead.`);
          flavor = 'color';
        }

        let iconPath;

        switch (flavor) {
          case 'light':
            iconPath = path.join(__dirname, require('../../assets/icons/trayLight.png'));
            break;
          case 'dark':
            iconPath = path.join(__dirname, require('../../assets/icons/trayDark.png'));
            break;
          case 'color':
            iconPath = path.join(__dirname, require('../../assets/icons/trayColor.png'));
            break;
          case 'black':
            iconPath = path.join(__dirname, require('../../assets/icons/trayBlack.png'));
            break;
          case 'white':
            iconPath = path.join(__dirname, require('../../assets/icons/trayWhite.png'));
            break;
        }

        this.tray = new Tray(iconPath);
      }

      this.tray.setToolTip('Kando');
    }

    const template: Array<Electron.MenuItemConstructorOptions> = [];

    // Add an entry for each menu.
    for (const menu of this.menuSettings.get('menus')) {
      const trigger =
        (this.backend.getBackendInfo().supportsShortcuts
          ? menu.shortcut
          : menu.shortcutID) || i18next.t('properties.common.not-bound');
      template.push({
        label: `${menu.root.name} (${trigger})`,
        click: () => {
          this.showMenu({
            trigger: '',
            name: menu.root.name,
          });

          // We use the opportunity to check for updates. If an update is available, we show
          // a notification to the user. This notification is only shown once per app start.
          this.updateChecker.checkForUpdates();
        },
      });
    }

    template.push({ type: 'separator' });

    // Add an entry to show the settings.
    template.push({
<<<<<<< HEAD
      label: 'Show Settings',
      click: () => this.showSettings(),
=======
      label: i18next.t('main.show-settings'),
      click: () => this.showEditor(),
>>>>>>> e85b131c
    });

    // Add an entry to pause or unpause the shortcuts.
    if (this.inhibitShortcuts) {
      template.push({
        label: i18next.t('main.un-inhibit-shortcuts'),
        click: () => {
          this.inhibitShortcuts = false;
          this.bindShortcuts();
          this.updateTrayMenu();
        },
      });
    } else {
      template.push({
        label: i18next.t('main.inhibit-shortcuts'),
        click: () => {
          this.inhibitShortcuts = true;
          this.backend.unbindAllShortcuts();
          this.updateTrayMenu();
        },
      });
    }

    template.push({ type: 'separator' });

    // Add an entry to quit the application.
    template.push({
      label: i18next.t('main.quit'),
      role: 'quit',
    });

    const contextMenu = Menu.buildFromTemplate(template);
    this.tray.setContextMenu(contextMenu);
  }

  /**
   * This binds the shortcuts for all menus. It will unbind all shortcuts first. This
   * method is called once initially and then whenever the settings change.
   */
  private async bindShortcuts() {
    // This async function should not be run twice at the same time.
    if (this.bindingShortcuts) {
      return;
    }

    this.bindingShortcuts = true;

    // First, we unbind all shortcuts.
    await this.backend.unbindAllShortcuts();

    // Then, we collect all unique shortcuts and the corresponding menus.
    const triggers = new Map<string, DeepReadonly<IMenu>[]>();
    for (const menu of this.menuSettings.get('menus')) {
      const trigger = this.backend.getBackendInfo().supportsShortcuts
        ? menu.shortcut
        : menu.shortcutID;

      if (trigger) {
        if (!triggers.has(trigger)) {
          triggers.set(trigger, []);
        }
        triggers.get(trigger).push(menu);
      }
    }

    // Finally, we bind the shortcuts. If there are multiple menus with the same
    // shortcut, the shortcut will open the first menu for now.
    for (const [trigger] of triggers) {
      try {
        await this.backend.bindShortcut({
          trigger,
          action: () => {
            this.showMenu({
              trigger: trigger,
              name: '',
            });

            // We use the opportunity to check for updates. If an update is available, we show
            // a notification to the user. This notification is only shown once per app start.
            this.updateChecker.checkForUpdates();
          },
        });
      } catch (error) {
        Notification.showError('Failed to bind shortcut ' + trigger, error.message);
      }
    }

    this.bindingShortcuts = false;
  }

  /**
   * This finds the path to a menu or sound theme's JSON or JSON5 file with the given
   * directory names. So this searches for a "directory/theme.json(5)" file. It will first
   * look for the theme in the user's data directory. If it is not found there, it will
   * look in the app's assets directory.
   *
   * If the theme is not found, an empty string is returned.
   *
   * @param directory The name of the directory where the theme is located. For now, this
   *   should be either "menu-themes" or "sound-themes".
   * @param theme The name of the theme's subdirectory.
   * @returns The absolute path to the menu theme's directory.
   */
  private async findThemePath(directory: string, theme: string) {
    const testPaths = [
      path.join(app.getPath('userData'), `${directory}/${theme}`),
      path.join(__dirname, `../renderer/assets/${directory}/${theme}`),
    ];

    const testFiles = ['theme.json', 'theme.json5'];

    for (const testPath of testPaths) {
      for (const testFile of testFiles) {
        const metaPath = path.join(testPath, testFile);
        const exists = await fs.promises
          .access(metaPath, fs.constants.F_OK)
          .then(() => true)
          .catch(() => false);

        if (exists) {
          return metaPath;
        }
      }
    }

    return '';
  }

  /**
   * This finds the path to the given icon-theme directory name. If the theme is not
   * found, an empty string is returned. Kando will first look for the theme in the user's
   * data directory. If it is not found there, it will look in the app's assets
   * directory.
   *
   * @param theme The name of the icon theme's directory.
   * @returns The absolute path to the icon-theme directory.
   */
  private async findIconThemePath(theme: string) {
    const testPaths = [
      path.join(app.getPath('userData'), 'icon-themes'),
      path.join(__dirname, '../renderer/assets/icon-themes'),
    ];

    for (const testPath of testPaths) {
      const themePath = path.join(testPath, theme);
      const exists = await fs.promises
        .access(themePath, fs.constants.F_OK)
        .then(() => true)
        .catch(() => false);

      if (exists) {
        return themePath;
      }
    }

    console.error(`Icon theme "${theme}" not found. Will look ugly.`);

    return '';
  }

  /**
   * This returns a list of all image files in the given directory and its subdirectories.
   * The paths are relative to the icon theme directory.
   *
   * @param directory The directory to search for image files.
   * @returns A list of all image files in the directory.
   */
  private async listIconsRecursively(directory: string) {
    return new Promise<string[]>((resolve) => {
      fs.readdir(directory, { withFileTypes: true, recursive: true }, (err, files) => {
        if (err) {
          console.error(err);
          resolve([]);
          return;
        }

        // Filter by mimetype to only return image files.
        files = files.filter((file) => {
          if (!file.isFile()) {
            return false;
          }

          const mimeType = mime.lookup(file.name);
          return mimeType && mimeType.startsWith('image/');
        });

        // We return the relative path of the files to the icon theme directory.
        resolve(
          files.map((file) => path.relative(directory, path.join(file.path, file.name)))
        );
      });
    });
  }

  /**
   * This returns a list of all unique subdirectory names in the given directories. This
   * is used to find all available menu and icon themes.
   *
   * @returns A list of all unique subdirectory names.
   */
  private async listSubdirectories(paths: string[]) {
    const subdirectories = new Set<string>();

    for (const testPath of paths) {
      const exists = await fs.promises
        .access(testPath, fs.constants.F_OK)
        .then(() => true)
        .catch(() => false);

      if (exists) {
        const files = await fs.promises.readdir(testPath);
        for (const file of files) {
          const fileInfo = await fs.promises.stat(path.join(testPath, file));
          if (fileInfo.isDirectory()) {
            subdirectories.add(file);
          }
        }
      }
    }

    return Array.from(subdirectories);
  }

  /**
   * This loads the description of the menu theme with the given name. The description
   * includes the path to the CSS file of the theme. If the theme is not found, the
   * default theme is used instead.
   *
   * @param theme The name of the menu theme.
   * @returns The description of the menu theme.
   */
  private async loadMenuThemeDescription(theme: string) {
    let metaFile = await this.findThemePath('menu-themes', theme);

    if (!metaFile) {
      console.error(`Menu theme "${theme}" not found. Using default theme instead.`);
      metaFile = path.join(
        __dirname,
        `../renderer/assets/menu-themes/default/theme.json5`
      );
    }

    const content = await fs.promises.readFile(metaFile);
    const description = json5.parse(content.toString()) as IMenuThemeDescription;
    const directory = path.dirname(metaFile);
    description.id = path.basename(directory);
    description.directory = path.dirname(directory);
    return description;
  }

  /**
   * This loads the description of the sound theme with the given name. If the theme is
   * not found, an empty theme is used instead. In this case, an error message is printed
   * to the console except for the 'none' theme.
   *
   * @param theme The name of the sound theme.
   * @returns The description of the sound theme.
   */
  private async loadSoundThemeDescription(theme: string) {
    const metaFile = await this.findThemePath('sound-themes', theme);

    if (!metaFile) {
      if (theme !== 'none') {
        console.error(`Sound theme "${theme}" not found. No sounds will be played.`);
      }

      const description: ISoundThemeDescription = {
        id: 'none',
        name: 'None',
        directory: '',
        engineVersion: 1,
        themeVersion: '',
        author: '',
        license: '',
        sounds: {},
      };

      return description;
    }

    const content = await fs.promises.readFile(metaFile);
    const description = json5.parse(content.toString()) as ISoundThemeDescription;
    const directory = path.dirname(metaFile);
    description.id = path.basename(directory);
    description.directory = path.dirname(directory);
    return description;
  }

  /**
   * Depending on the operating system, we create a different example menu. The structure
   * of the menu is similar on all platforms, but the shortcuts and commands are
   * different.
   *
   * All menu configurations are stored in the `example-menus` directory.
   */
  private createExampleMenu(): IMenu {
    // To enable localization of the example menus, we need to lookup the strings with
    // i18next after loading the menu structure from JSON. i18next-parser cannot extract
    // the strings from JSON files, therefore we have to specify all strings from the
    // example menus here in a comment. This way, the parser will find them.
    /*
    i18next.t('example-menu.name')
    i18next.t('example-menu.apps.submenu')
    i18next.t('example-menu.apps.safari')
    i18next.t('example-menu.apps.web-browser')
    i18next.t('example-menu.apps.email')
    i18next.t('example-menu.apps.apple-music')
    i18next.t('example-menu.apps.gimp')
    i18next.t('example-menu.apps.paint')
    i18next.t('example-menu.apps.finder')
    i18next.t('example-menu.apps.file-browser')
    i18next.t('example-menu.apps.terminal')
    i18next.t('example-menu.web-links.submenu')
    i18next.t('example-menu.web-links.google')
    i18next.t('example-menu.web-links.kando-on-github')
    i18next.t('example-menu.web-links.kando-on-kofi')
    i18next.t('example-menu.web-links.kando-on-youtube')
    i18next.t('example-menu.web-links.kando-on-discord')
    i18next.t('example-menu.next-workspace')
    i18next.t('example-menu.clipboard.submenu')
    i18next.t('example-menu.clipboard.paste')
    i18next.t('example-menu.clipboard.copy')
    i18next.t('example-menu.clipboard.cut')
    i18next.t('example-menu.audio.submenu')
    i18next.t('example-menu.audio.next-track')
    i18next.t('example-menu.audio.play-pause')
    i18next.t('example-menu.audio.mute')
    i18next.t('example-menu.audio.previous-track')
    i18next.t('example-menu.windows.submenu')
    i18next.t('example-menu.windows.mission-control')
    i18next.t('example-menu.windows.toggle-maximize')
    i18next.t('example-menu.windows.tile-right')
    i18next.t('example-menu.windows.close-window')
    i18next.t('example-menu.windows.tile-left')
    i18next.t('example-menu.previous-workspace')
    i18next.t('example-menu.bookmarks.submenu')
    i18next.t('example-menu.bookmarks.downloads')
    i18next.t('example-menu.bookmarks.videos')
    i18next.t('example-menu.bookmarks.pictures')
    i18next.t('example-menu.bookmarks.documents')
    i18next.t('example-menu.bookmarks.desktop')
    i18next.t('example-menu.bookmarks.home')
    i18next.t('example-menu.bookmarks.music')
    */

    let menu: IMenu;

    if (process.platform === 'win32') {
      menu = require('./example-menus/windows.json');
    } else if (process.platform === 'darwin') {
      menu = require('./example-menus/macos.json');
    } else {
      menu = require('./example-menus/linux.json');
    }

    const translate = (item: IMenuItem) => {
      item.name = i18next.t(item.name);
      if (item.children) {
        for (const child of item.children) {
          translate(child);
        }
      }
    };

    translate(menu.root);

    return menu;
  }

  /**
   * This migrates settings from an old version of Kando to the current version. This
   * method is called when the app is started.
   */
  private migrateSettings() {
    // Up to Kando 0.9.0, the `root` property of the menu was called `nodes`.
    {
      const menus = this.menuSettings.getMutable('menus');
      for (const menu of menus) {
        // eslint-disable-next-line @typescript-eslint/no-explicit-any
        const oldMenu = menu as any;
        if (oldMenu.nodes) {
          menu.root = oldMenu.nodes as IMenuItem;
          delete oldMenu.nodes;
        }
      }
    }

    // Up to Kando 1.1.0, there was a `stash` property in the settings. This was
    // changed to `templates` in Kando 1.2.0.
    {
      // eslint-disable-next-line @typescript-eslint/no-explicit-any
      const settings = this.menuSettings.getMutable() as any;
      if (settings.stash) {
        settings.templates = settings.stash;
        delete settings.stash;
      }
    }

    // Up to Kando 1.7.0, there was a settings.editorOptions.showEditorButtonVisible
    // property. This was changed to settings.hideSettingsButton.
    {
      // eslint-disable-next-line @typescript-eslint/no-explicit-any
      const settings = this.appSettings.getMutable() as any;
      if (settings.editorOptions?.showEditorButtonVisible === false) {
        settings.hideSettingsButton = true;
        delete settings.editorOptions;
      }
    }

    // Up to Kando 1.7.0, there was a settings.sidebarVisible property. This was removed.
    {
      // eslint-disable-next-line @typescript-eslint/no-explicit-any
      const settings = this.appSettings.getMutable() as any;
      if ('sidebarVisible' in settings) {
        delete settings.sidebarVisible;
      }
    }

    // Up to Kando 1.7.0, the following properties were stored in a settings.menuOptions
    // object. Later they became top-level properties.
    {
      // eslint-disable-next-line @typescript-eslint/no-explicit-any
      const settings = this.appSettings.getMutable() as any;
      if (settings.menuOptions) {
        settings.centerDeadZone = settings.menuOptions.centerDeadZone;
        settings.minParentDistance = settings.menuOptions.minParentDistance;
        settings.dragThreshold = settings.menuOptions.dragThreshold;
        settings.fadeInDuration = settings.menuOptions.fadeInDuration;
        settings.fadeOutDuration = settings.menuOptions.fadeOutDuration;
        settings.enableMarkingMode = settings.menuOptions.enableMarkingMode;
        settings.enableTurboMode = settings.menuOptions.enableTurboMode;
        settings.gestureMinStrokeLength = settings.menuOptions.gestureMinStrokeLength;
        settings.gestureMinStrokeAngle = settings.menuOptions.gestureMinStrokeAngle;
        settings.gestureJitterThreshold = settings.menuOptions.gestureJitterThreshold;
        settings.gesturePauseTimeout = settings.menuOptions.gesturePauseTimeout;
        settings.fixedStrokeLength = settings.menuOptions.fixedStrokeLength;
        settings.rmbSelectsParent = settings.menuOptions.rmbSelectsParent;
        settings.gamepadBackButton = settings.menuOptions.gamepadBackButton;
        settings.gamepadCloseButton = settings.menuOptions.gamepadCloseButton;
        delete settings.menuOptions;
      }
    }
  }
}<|MERGE_RESOLUTION|>--- conflicted
+++ resolved
@@ -605,13 +605,8 @@
 
     // Add an entry to show the settings.
     template.push({
-<<<<<<< HEAD
-      label: 'Show Settings',
+      label: i18next.t('main.show-settings'),
       click: () => this.showSettings(),
-=======
-      label: i18next.t('main.show-settings'),
-      click: () => this.showEditor(),
->>>>>>> e85b131c
     });
 
     // Add an entry to pause or unpause the shortcuts.
