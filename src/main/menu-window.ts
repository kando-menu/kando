//////////////////////////////////////////////////////////////////////////////////////////
//   _  _ ____ _  _ ___  ____                                                           //
//   |_/  |__| |\ | |  \ |  |    This file belongs to Kando, the cross-platform         //
//   | \_ |  | | \| |__/ |__|    pie menu. Read more on github.com/kando-menu/kando     //
//                                                                                      //
//////////////////////////////////////////////////////////////////////////////////////////

// SPDX-FileCopyrightText: Simon Schneegans <code@simonschneegans.de>
// SPDX-License-Identifier: MIT

import os from 'node:os';
import { BrowserWindow, screen, ipcMain, app } from 'electron';

import { DeepReadonly } from './utils/settings';
import { IShowMenuRequest, IMenu, IMenuItem, IWMInfo } from '../common';
import { ItemActionRegistry } from './item-actions/item-action-registry';
import { Notification } from './utils/notification';
import { KandoApp } from './app';

declare const MENU_WINDOW_PRELOAD_WEBPACK_ENTRY: string;
declare const MENU_WINDOW_WEBPACK_ENTRY: string;

/**
 * This is the window which contains the pie menu. It is a transparent window which covers
 * the whole screen. It is not shown in any task bar and has no frame.
 */
export class MenuWindow extends BrowserWindow {
  /**
   * This contains the last menu which was shown. It is used to execute the selected
   * action.
   */
  public lastMenu?: DeepReadonly<IMenu>;

  /**
   * This contains the request for the current menu. It is used to save the current menu
   * request when the 'cycle' sameShortcutBehavior is enabled.
   */
  private lastRequest?: IShowMenuRequest;

  /** This will resolve once the window has fully loaded. */
  private windowLoaded = new Promise<void>((resolve) => {
    ipcMain.on('menu-window.ready', () => {
      resolve();
    });
  });

  /** This timeout is used to hide the window after the fade-out animation. */
  private hideTimeout: NodeJS.Timeout;
  sameShortcutBehavior: string;

  constructor(private kando: KandoApp) {
    const display = screen.getPrimaryDisplay();
    super({
      webPreferences: {
        contextIsolation: true,
        sandbox: true,
        // Electron only allows loading local resources from apps loaded from the file
        // system. In development mode, the app is loaded from the webpack dev server.
        // Hence, we have to disable webSecurity in development mode.
        webSecurity: process.env.NODE_ENV !== 'development',
        // Background throttling is disabled to make sure that the menu is properly
        // hidden. Else it can happen that the last frame of a previous menu is still
        // visible when the new menu is shown. For now, I have not seen any issues with
        // background throttling disabled.
        backgroundThrottling: false,
        preload: MENU_WINDOW_PRELOAD_WEBPACK_ENTRY,
      },
      transparent: true,
      resizable: false,
      skipTaskbar: true,
      frame: false,
      hasShadow: false,
      x: display.workArea.x,
      y: display.workArea.y,
      width: display.workArea.width + 1,
      height: display.workArea.height + 1,
      type: kando.getBackend().getBackendInfo().menuWindowType,
      show: false,
    });

    // When the general settings change, we need to apply the zoom factor to the window.
    this.kando.getGeneralSettings().onChange('zoomFactor', (newValue) => {
      this.webContents.setZoomFactor(newValue);
    });

    // We prevent CMD+W to close the window on macOS.
    this.webContents.on('before-input-event', (event, input) => {
      if (input.meta && input.key === 'w') {
        event.preventDefault();
      }
    });

    // We set the window to be always on top. This way, Kando will be visible even on
    // fullscreen applications.
    this.setAlwaysOnTop(true, 'screen-saver');
  }

  async load() {
    this.initMenuRendererAPI();

    await this.loadURL(MENU_WINDOW_WEBPACK_ENTRY);

    // Apply the stored zoom factor to the window.
    this.webContents.setZoomFactor(this.kando.getGeneralSettings().get('zoomFactor'));

    return this.windowLoaded;
  }

  /**
   * Gets the next menu from an array of menus using the current menu.
   *
   * @param menus A list of menus.
   * @param menu The current menu.
   * @returns A menu or undefined.
   */
  async getNextMenu(
    menus: readonly DeepReadonly<IMenu>[],
    menu: DeepReadonly<IMenu>
  ): Promise<DeepReadonly<IMenu> | undefined> {
    if (!menus || menus.length === 0) {
      return undefined;
    }

    const currentIndex = menus.indexOf(menu);

    if (currentIndex === -1) {
      return undefined;
    }

    const nextIndex = (currentIndex + 1) % menus.length;
    return menus[nextIndex];
  }

  /**
   * This is usually called when the user presses the shortcut. However, it can also be
   * called for other reasons, e.g. when the user runs the app a second time. It will get
   * the current window and pointer position and send them to the renderer process.
   *
   * @param request Required information to select correct menu.
   * @param info Information about current desktop environment.
   */
  public async showMenu(request: Partial<IShowMenuRequest>, info: IWMInfo) {
    // Select correct menu before showing it to user.
    const menu = this.chooseMenu(request, info);

    // If no menu was found, we can stop here.
    if (!menu) {
      console.log('No menu was found for the current conditions: ', info);
      return;
    }

    // We inhibit the shortcut of the menu (if any) so that key-repeat events can be
    // received by the renderer. These are necessary for the turbo-mode to work for
    // single-key shortcuts. The shortcut is restored when the window is hidden.
    // It is possible to open a menu while another one is already shown. If this
    // happens, we will replace it without closing and opening the window. As the
<<<<<<< HEAD
    // shortcut for the previous menu had been unbound when showing it, we have to
    // rebind it here (if it was a different one).
    const useID = !this.kando.getBackend().getBackendInfo().supportsShortcuts;
    const newTrigger = useID ? menu.shortcutID : menu.shortcut;
    const oldTrigger = useID ? this.lastMenu?.shortcutID : this.lastMenu?.shortcut;

    // First, unbind the trigger for the new menu.
    if (newTrigger) {
      this.kando.getBackend().unbindShortcut(newTrigger);
    }

    this.sameShortcutBehavior = this.kando
      .getGeneralSettings()
      .get('sameShortcutBehavior');

    if (this.sameShortcutBehavior == 'cycle') {
      this.lastRequest = { trigger: newTrigger, name: menu.root.name };

      const menus = this.kando
        .getMenuSettings()
        .get('menus')
        .filter((menu) => {
          return menu.shortcut == newTrigger || menu.shortcutID == newTrigger;
        });

      const nextMenu = await this.getNextMenu(menus, menu);

      if (nextMenu) {
        const newRequest = { trigger: newTrigger, name: nextMenu.root.name };

        try {
          await this.kando.getBackend().bindShortcut({
            trigger: newTrigger,
            action: () => {
              this.kando.showMenu(newRequest);
            },
          });
        } catch (error) {
          Notification.showError(
            'Failed to bind shortcut ' + newTrigger,
            error.message || error
          );
        }
      }
    } else if (this.sameShortcutBehavior == 'close') {
      try {
        await this.kando.getBackend().bindShortcut({
          trigger: newTrigger,
          action: async () => {
            await this.hide();
          },
        });
      } catch (error) {
        Notification.showError(
          'Failed to bind shortcut ' + newTrigger,
          error.message || error
        );
      }
    }
    // If old and new trigger are the same, we don't need to rebind it. If the
    // hideTimeout is set, the window is about to be hidden and the shortcuts have
    // been rebound already.
    else if (this.sameShortcutBehavior == 'nothing') {
      if (
        oldTrigger &&
        oldTrigger != newTrigger &&
        this.isVisible() &&
        !this.hideTimeout
      ) {
        this.kando.getBackend().bindShortcut({
          trigger: oldTrigger,
          action: () => {
            this.kando.showMenu({ trigger: oldTrigger });
          },
        });
      }
=======
    // shortcut for the previous menu had been inhibited when showing it, we have to
    // restore it here.
    if (!this.kando.allShortcutsInhibited()) {
      const useID = !this.kando.getBackend().getBackendInfo().supportsShortcuts;
      const shortcut = useID ? menu.shortcutID : menu.shortcut;
      this.kando.getBackend().inhibitShortcuts([shortcut]);
>>>>>>> ad66a473
    }

    // Store the last menu to be able to execute the selected action later. The IWMInfo
    // will be passed to the action as well.
    this.lastMenu = menu;

    // Get the work area of the screen where the pointer is located. We will move the
    // window to this screen and show the menu at the pointer position.
    const workarea = screen.getDisplayNearestPoint({
      x: info.pointerX,
      y: info.pointerY,
    }).workArea;

    // On Windows, we have to show the window before we can move it. Otherwise, the
    // window will not be moved to the correct monitor.
    if (process.platform === 'win32') {
      this.show();

      // Also, there is this long-standing issue with Windows where the window is not
      // scaled correctly when it is moved to another monitor with a different DPI
      // scale: https://github.com/electron/electron/issues/10862
      // To work around this, we first move the window to the top-left corner of the
      // screen and make sure that it is only on this monitor by reducing its size to
      // 1x1 pixel. This seems to apply the correct DPI scaling. Afterward, we can
      // scale the window to the correct size.
      this.setBounds({
        x: workarea.x,
        y: workarea.y,
        width: 1,
        height: 1,
      });
    }

    // Move and resize the window to the work area of the screen where the pointer is.
    this.setBounds({
      x: workarea.x,
      y: workarea.y,
      width: workarea.width,
      height: workarea.height,
    });

    // On all platforms except Windows, we show the window after we moved it.
    if (process.platform !== 'win32') {
      this.show();
    }

    // Usually, the menu is shown at the pointer position. However, if the menu is
    // centered, we show it in the center of the screen.
    const mousePosition = {
      x: (info.pointerX - workarea.x) / this.webContents.getZoomFactor(),
      y: (info.pointerY - workarea.y) / this.webContents.getZoomFactor(),
    };

    // We have to pass the size of the window to the renderer because window.innerWidth
    // and window.innerHeight are not reliable when the window has just been resized.
    // Also, we incorporate the zoom factor of the window so that the clamping to the
    // work area is done correctly.
    const windowSize = {
      x: workarea.width / this.webContents.getZoomFactor(),
      y: workarea.height / this.webContents.getZoomFactor(),
    };

    // Send the menu to the renderer process. If the menu is centered, we delay the
    // turbo mode. This way, a key has to be pressed first before the turbo mode is
    // activated. Else, the turbo mode would be activated immediately when the menu is
    // opened which is not nice if it is not opened at the pointer position.
    // We also send the name of the current application and window to the renderer.
    // It will be used as an example in the condition picker of the settings.
    this.webContents.send(
      'menu-window.show-menu',
      this.lastMenu.root,
      {
        mousePosition,
        windowSize,
        zoomFactor: this.webContents.getZoomFactor(),
        centeredMode: this.lastMenu.centered,
        anchoredMode: this.lastMenu.anchored,
        hoverMode: this.lastMenu.hoverMode,
      },
      {
        appName: info.appName,
        windowName: info.windowName,
        windowPosition: {
          x: workarea.x,
          y: workarea.y,
        },
      }
    );
  }

  /** This shows the window. */
  public show() {
    // Cancel any ongoing window-hiding.
    if (this.hideTimeout) {
      clearTimeout(this.hideTimeout);
      this.hideTimeout = null;
    }
    // On Windows, we have to remove the ignore-mouse-events property when un-minimizing
    // the window. See the hide() method for more information on this workaround.
    if (process.platform === 'win32') {
      this.setIgnoreMouseEvents(false);
    }

    // On MacOS we need to ensure the window is on the current workspace before showing.
    // This is the fix to issue #461: https://github.com/kando-menu/kando/issues/461
    if (process.platform === 'darwin') {
      this.setVisibleOnAllWorkspaces(true, { skipTransformProcessType: true });
      setTimeout(() => {
        this.setVisibleOnAllWorkspaces(false, {
          skipTransformProcessType: true,
        });
      }, 100);
    }

    super.show();

    // There seems to be an issue with GNOME Shell 44.1 where the window does not
    // get focus when it is shown. This is a workaround for that issue.
    setTimeout(() => {
      this.focus();
    }, 100);
  }

  /**
   * This hides the window. This method also accepts a delay parameter which can be used
   * to delay the hiding of the window. This is useful when we want to show a fade-out
   * animation.
   *
   * When Electron windows are hidden, input focus is not necessarily returned to the
   * topmost window below the hidden window. This is a problem if we want to simulate key
   * presses.
   *
   * - On Windows, we have to minimize the window instead. This leads to another issue:
   *   https://github.com/kando-menu/kando/issues/375. To make this weird little window
   *   really imperceptible, we make it ignore any mouse events.
   * - On macOS, we have to "hide the app" in order to properly restore input focus. We
   *   cannot do this when the settings are visible because this would hide them as well.
   *   So we only do this if the settings are not visible. Kind of bad, but seems to be
   *   the best solution...
   * - On Linux, it seems to work with a simple window.hide().
   *
   * See also: https://stackoverflow.com/questions/50642126/previous-window-focus-electron
   */
  public async hide() {
    return new Promise<void>((resolve) => {
      if (this.hideTimeout) {
        clearTimeout(this.hideTimeout);
      }

<<<<<<< HEAD
=======
      // Restore any shortcuts which were inhibited when the menu was shown. If the
      // shortcuts are inhibited globally (via the tray icon for instance), we do not
      // restore them here.
      if (!this.kando.allShortcutsInhibited()) {
        this.kando.getBackend().inhibitShortcuts([]);
      }

>>>>>>> ad66a473
      this.hideTimeout = setTimeout(() => {
        if (process.platform === 'win32') {
          this.setIgnoreMouseEvents(true);
          this.minimize();
        } else if (process.platform === 'darwin') {
          super.hide();
          if (!this.kando.isSettingsDialogVisible()) {
            app.hide();
          }
        } else {
          super.hide();
        }

        this.hideTimeout = null;

        // Need to set the next shortcut after the menu is hidden to ensure it doesn't re-open
        // if the sameShortcutBehavior is set to 'close'.
        const useID = !this.kando.getBackend().getBackendInfo().supportsShortcuts;
        const lastTrigger = useID ? this.lastMenu.shortcutID : this.lastMenu.shortcut;

        this.kando.getBackend().unbindShortcut(lastTrigger);

        if (lastTrigger) {
          this.kando.getBackend().bindShortcut({
            trigger: lastTrigger,
            action: () => {
              this.kando.showMenu(this.lastRequest ?? { trigger: lastTrigger });
            },
          });
        }

        resolve();
      }, this.kando.getGeneralSettings().get().fadeOutDuration);
    });
  }

  /**
   * This chooses the correct menu depending on the environment.
   *
   * If the request contains a menu name, this menu is chosen. If no menu with the given
   * name is found, an exception is thrown. No other conditions are checked in this case.
   *
   * If the request contains a trigger (shortcut or shortcutID), a list of menus bound to
   * this trigger is assembled and the menu with the best matching conditions is chosen.
   * If no menu with the given trigger is found, null is returned.
   *
   * If neither a menu name nor a trigger is given, null is returned.
   *
   * @param request Required information to select correct menu.
   * @param info Information about current desktop environment.
   * @returns The selected menu or null if no menu was found.
   */
  public chooseMenu(request: Partial<IShowMenuRequest>, info: IWMInfo) {
    // Get list of current menus.
    const menus = this.kando.getMenuSettings().get('menus');

    // We check if the request has a menu name. If that's the case we return it as chosen
    // menu, there's no need to check the rest.
    if (request.name != null) {
      const menu = menus.find((m) => m.root.name === request.name);
      if (menu) {
        return menu;
      }

      throw new Error(`Menu with name "${request.name}" not found.`);
    }

    // If no trigger is given, we can stop here.
    if (request.trigger == null) {
      return null;
    }

    // Score of currently selected menu.
    let currentScore = 0;

    // Currently best matching menu.
    let selectedMenu: DeepReadonly<IMenu>;

    for (const menu of menus) {
      let menuScore = 0;

      // Then we check if menu trigger matches our request, if not we skip this menu.
      if (request.trigger != menu.shortcut && request.trigger != menu.shortcutID) {
        continue;
      }

      // If no other menu matches, we will choose the first one with no conditions set.
      if (!menu.conditions || Object.keys(menu.conditions).length === 0) {
        if (!selectedMenu) {
          selectedMenu = menu;
        }

        // As we don't have any conditions to check we continue with next menu.
        continue;
      }

      // If the conditions starts with / we treat it as regex, otherwise we treat it as
      // string. We also ignore case for string conditions.
      const testStringCondition = (condition: string, value: string) => {
        // If condition starts with / we treat it as regex. For this we need to extract
        // the flags from the end of the string and the pattern from the middle.
        if (condition.startsWith('/')) {
          const flags = condition.replace(/.*\/([gimy]*)$/, '$1');
          const pattern = condition.replace(new RegExp('^/(.*?)/' + flags + '$'), '$1');
          return new RegExp(pattern, flags).test(value);
        }

        return value.toLowerCase().includes(condition.toLowerCase());
      };

      // And we start with appName condition check (we know conditions is not null).
      // If appName condition does not exists we skip it.
      if (menu.conditions.appName) {
        if (testStringCondition(menu.conditions.appName, info.appName)) {
          menuScore += 1;
        } else {
          continue;
        }
      }

      // We do the same for windowName condition.
      if (menu.conditions.windowName) {
        if (testStringCondition(menu.conditions.windowName, info.windowName)) {
          menuScore += 1;
        } else {
          continue;
        }
      }

      // And for screenArea condition.
      if (
        menu.conditions.screenArea?.xMin != null ||
        menu.conditions.screenArea?.xMax != null ||
        menu.conditions.screenArea?.yMin != null ||
        menu.conditions.screenArea?.yMax != null
      ) {
        const condition = menu.conditions.screenArea;

        // We check if cursor is in the specified range.
        if (
          (condition.xMin == null || info.pointerX >= condition.xMin) &&
          (condition.xMax == null || info.pointerX <= condition.xMax) &&
          (condition.yMin == null || info.pointerY >= condition.yMin) &&
          (condition.yMax == null || info.pointerY <= condition.yMax)
        ) {
          menuScore += 1;
        } else {
          continue;
        }
      }

      // If our menuScore is higher than currentScore we need to select this menu
      // as it matches more conditions than the previous selection.
      if (menuScore > currentScore) {
        selectedMenu = menu;
        currentScore = menuScore;
      }
    }

    // We finally return our last selected menu as chosen.
    return selectedMenu;
  }

  /**
   * This returns the menu item at the given path from the given root menu. The path is a
   * string of numbers separated by slashes. Each number is the index of the child menu
   * item to select. For example, the path "0/2/1" would select the second child of the
   * third child of the first child of the root menu item.
   *
   * @param root The root item of the menu.
   * @param path The path to the menu item to select.
   * @returns The menu item at the given path.
   * @throws If the path is invalid.
   */
  private getMenuItemAtPath(root: DeepReadonly<IMenuItem>, path: string) {
    let item = root;
    const indices = path
      .substring(1)
      .split('/')
      .map((x: string) => parseInt(x));

    for (const index of indices) {
      if (!item.children || index >= item.children.length) {
        throw new Error(`Invalid path "${path}".`);
      }

      item = item.children[index];
    }

    return item;
  }

  /**
   * Setup IPC communication with the renderer process. See
   * ../menu-renderer/menu-window-api.ts for the corresponding renderer API.
   */
  private initMenuRendererAPI() {
    // Move the mouse pointer. This is used to move the pointer to the center of the
    // menu when the menu is opened too close to the screen edge.
    ipcMain.on('menu-window.move-pointer', (event, dist) => {
      let scale = 1;

      // On macOS, the pointer movement seems to be scaled automatically. We have to
      // scale the movement manually on other platforms.
      if (os.platform() !== 'darwin') {
        const bounds = this.getBounds();
        const display = screen.getDisplayNearestPoint({ x: bounds.x, y: bounds.y });
        scale = display.scaleFactor;
      }

      // Regardless of the platform, we have to scale the movement to the zoom factor of
      // the window.
      scale *= this.webContents.getZoomFactor();

      this.kando
        .getBackend()
        .movePointer(Math.floor(dist.x * scale), Math.floor(dist.y * scale));
    });

    // When the user selects an item, we execute the corresponding action. Depending on
    // the action, we might need to wait for the fade-out animation to finish before we
    // execute the action.
    ipcMain.on('menu-window.select-item', (event, path) => {
      const execute = (item: DeepReadonly<IMenuItem>) => {
        ItemActionRegistry.getInstance()
          .execute(item, this.kando)
          .catch((error) => {
            Notification.showError('Failed to execute action', error.message || error);
          });
      };

      let item: DeepReadonly<IMenuItem>;
      let executeDelayed = false;

      try {
        // Find the selected item.
        item = this.getMenuItemAtPath(this.lastMenu.root, path);

        // If the action is not delayed, we execute it immediately.
        executeDelayed = ItemActionRegistry.getInstance().delayedExecution(item);
        if (!executeDelayed) {
          execute(item);
        }
      } catch (error) {
        Notification.showError('Failed to select item', error.message);
      }

      // Also wait with the execution of the selected action until the fade-out
      // animation is finished to make sure that any resulting events (such as virtual
      // key presses) are not captured by the window.
      this.hide().then(() => {
        // If the action is delayed, we execute it after the window is hidden.
        if (executeDelayed) {
          execute(item);
        }
      });
    });

    // When the user hovers a menu item, we report this to the main process.
    ipcMain.on('menu-window.hover-item', (/*event, path*/) => {
      // Nothing to do here yet.
    });

    // When the user unhovers a menu item, we report this to the main process.
    ipcMain.on('menu-window.unhover-item', (/*event, path*/) => {
      // Nothing to do here yet.
    });

    // We do not hide the window immediately when the user aborts a selection. Instead, we
    // wait for the fade-out animation to finish.
    ipcMain.on('menu-window.cancel-selection', () => {
      this.hide();
    });

    // Show the settings window when the user clicks on the settings button in the menu.
    ipcMain.on('menu-window.show-settings', () => {
      this.kando.showSettings();
    });
  }
}<|MERGE_RESOLUTION|>--- conflicted
+++ resolved
@@ -32,10 +32,11 @@
   public lastMenu?: DeepReadonly<IMenu>;
 
   /**
-   * This contains the request for the current menu. It is used to save the current menu
-   * request when the 'cycle' sameShortcutBehavior is enabled.
-   */
-  private lastRequest?: IShowMenuRequest;
+   * This index is used to select the next menu from the list of menus which would match
+   * the current request. If the sameShortcutBehavior is set to 'cycle', this index is
+   * incremented each time the user presses the same shortcut again.
+   */
+  private menuIndex = 0;
 
   /** This will resolve once the window has fully loaded. */
   private windowLoaded = new Promise<void>((resolve) => {
@@ -46,10 +47,10 @@
 
   /** This timeout is used to hide the window after the fade-out animation. */
   private hideTimeout: NodeJS.Timeout;
-  sameShortcutBehavior: string;
 
   constructor(private kando: KandoApp) {
     const display = screen.getPrimaryDisplay();
+
     super({
       webPreferences: {
         contextIsolation: true,
@@ -95,6 +96,12 @@
     this.setAlwaysOnTop(true, 'screen-saver');
   }
 
+  /**
+   * This loads the menu window. It will load the menu renderer and set up the IPC
+   * communication with it.
+   *
+   * @returns A promise which resolves once the window has fully loaded.
+   */
   async load() {
     this.initMenuRendererAPI();
 
@@ -104,31 +111,6 @@
     this.webContents.setZoomFactor(this.kando.getGeneralSettings().get('zoomFactor'));
 
     return this.windowLoaded;
-  }
-
-  /**
-   * Gets the next menu from an array of menus using the current menu.
-   *
-   * @param menus A list of menus.
-   * @param menu The current menu.
-   * @returns A menu or undefined.
-   */
-  async getNextMenu(
-    menus: readonly DeepReadonly<IMenu>[],
-    menu: DeepReadonly<IMenu>
-  ): Promise<DeepReadonly<IMenu> | undefined> {
-    if (!menus || menus.length === 0) {
-      return undefined;
-    }
-
-    const currentIndex = menus.indexOf(menu);
-
-    if (currentIndex === -1) {
-      return undefined;
-    }
-
-    const nextIndex = (currentIndex + 1) % menus.length;
-    return menus[nextIndex];
   }
 
   /**
@@ -139,7 +121,35 @@
    * @param request Required information to select correct menu.
    * @param info Information about current desktop environment.
    */
-  public async showMenu(request: Partial<IShowMenuRequest>, info: IWMInfo) {
+  public showMenu(request: Partial<IShowMenuRequest>, info: IWMInfo) {
+    const sameShortcutBehavior = this.kando
+      .getGeneralSettings()
+      .get('sameShortcutBehavior');
+    const isMenuVisible = this.isVisible() && this.hideTimeout === null;
+
+    // If a menu is currently shown and the user presses the same shortcut again we will
+    // either close the menu or show the next one with the same shortcut. There is also
+    // the option to do nothing in this case, but in this case the menu's shortcut will be
+    // inhibited and thus this method will not be called in the first place.
+    if (isMenuVisible) {
+      const useID = !this.kando.getBackend().getBackendInfo().supportsShortcuts;
+      const lastTrigger = useID ? this.lastMenu.shortcutID : this.lastMenu.shortcut;
+
+      if (lastTrigger && request.trigger === lastTrigger) {
+        // If the 'sameShortcutBehavior' is set to 'close', we hide the menu.
+        if (sameShortcutBehavior === 'close') {
+          this.webContents.send('menu-window.hide-menu');
+          return;
+        }
+
+        // If the 'sameShortcutBehavior' is set to 'cycle', we will show the next menu which
+        // matches the current request.
+        if (sameShortcutBehavior === 'cycle') {
+          this.menuIndex += 1;
+        }
+      }
+    }
+
     // Select correct menu before showing it to user.
     const menu = this.chooseMenu(request, info);
 
@@ -152,93 +162,13 @@
     // We inhibit the shortcut of the menu (if any) so that key-repeat events can be
     // received by the renderer. These are necessary for the turbo-mode to work for
     // single-key shortcuts. The shortcut is restored when the window is hidden.
-    // It is possible to open a menu while another one is already shown. If this
-    // happens, we will replace it without closing and opening the window. As the
-<<<<<<< HEAD
-    // shortcut for the previous menu had been unbound when showing it, we have to
-    // rebind it here (if it was a different one).
-    const useID = !this.kando.getBackend().getBackendInfo().supportsShortcuts;
-    const newTrigger = useID ? menu.shortcutID : menu.shortcut;
-    const oldTrigger = useID ? this.lastMenu?.shortcutID : this.lastMenu?.shortcut;
-
-    // First, unbind the trigger for the new menu.
-    if (newTrigger) {
-      this.kando.getBackend().unbindShortcut(newTrigger);
-    }
-
-    this.sameShortcutBehavior = this.kando
-      .getGeneralSettings()
-      .get('sameShortcutBehavior');
-
-    if (this.sameShortcutBehavior == 'cycle') {
-      this.lastRequest = { trigger: newTrigger, name: menu.root.name };
-
-      const menus = this.kando
-        .getMenuSettings()
-        .get('menus')
-        .filter((menu) => {
-          return menu.shortcut == newTrigger || menu.shortcutID == newTrigger;
-        });
-
-      const nextMenu = await this.getNextMenu(menus, menu);
-
-      if (nextMenu) {
-        const newRequest = { trigger: newTrigger, name: nextMenu.root.name };
-
-        try {
-          await this.kando.getBackend().bindShortcut({
-            trigger: newTrigger,
-            action: () => {
-              this.kando.showMenu(newRequest);
-            },
-          });
-        } catch (error) {
-          Notification.showError(
-            'Failed to bind shortcut ' + newTrigger,
-            error.message || error
-          );
-        }
-      }
-    } else if (this.sameShortcutBehavior == 'close') {
-      try {
-        await this.kando.getBackend().bindShortcut({
-          trigger: newTrigger,
-          action: async () => {
-            await this.hide();
-          },
-        });
-      } catch (error) {
-        Notification.showError(
-          'Failed to bind shortcut ' + newTrigger,
-          error.message || error
-        );
-      }
-    }
-    // If old and new trigger are the same, we don't need to rebind it. If the
-    // hideTimeout is set, the window is about to be hidden and the shortcuts have
-    // been rebound already.
-    else if (this.sameShortcutBehavior == 'nothing') {
-      if (
-        oldTrigger &&
-        oldTrigger != newTrigger &&
-        this.isVisible() &&
-        !this.hideTimeout
-      ) {
-        this.kando.getBackend().bindShortcut({
-          trigger: oldTrigger,
-          action: () => {
-            this.kando.showMenu({ trigger: oldTrigger });
-          },
-        });
-      }
-=======
-    // shortcut for the previous menu had been inhibited when showing it, we have to
-    // restore it here.
-    if (!this.kando.allShortcutsInhibited()) {
+    //
+    // If 'sameShortcutBehavior' is set to anything but 'nothing', we have to keep the
+    // shortcut active so that we know when the user presses the shortcut again.
+    if (!this.kando.allShortcutsInhibited() && sameShortcutBehavior === 'nothing') {
       const useID = !this.kando.getBackend().getBackendInfo().supportsShortcuts;
       const shortcut = useID ? menu.shortcutID : menu.shortcut;
       this.kando.getBackend().inhibitShortcuts([shortcut]);
->>>>>>> ad66a473
     }
 
     // Store the last menu to be able to execute the selected action later. The IWMInfo
@@ -388,8 +318,6 @@
         clearTimeout(this.hideTimeout);
       }
 
-<<<<<<< HEAD
-=======
       // Restore any shortcuts which were inhibited when the menu was shown. If the
       // shortcuts are inhibited globally (via the tray icon for instance), we do not
       // restore them here.
@@ -397,7 +325,6 @@
         this.kando.getBackend().inhibitShortcuts([]);
       }
 
->>>>>>> ad66a473
       this.hideTimeout = setTimeout(() => {
         if (process.platform === 'win32') {
           this.setIgnoreMouseEvents(true);
@@ -413,22 +340,6 @@
 
         this.hideTimeout = null;
 
-        // Need to set the next shortcut after the menu is hidden to ensure it doesn't re-open
-        // if the sameShortcutBehavior is set to 'close'.
-        const useID = !this.kando.getBackend().getBackendInfo().supportsShortcuts;
-        const lastTrigger = useID ? this.lastMenu.shortcutID : this.lastMenu.shortcut;
-
-        this.kando.getBackend().unbindShortcut(lastTrigger);
-
-        if (lastTrigger) {
-          this.kando.getBackend().bindShortcut({
-            trigger: lastTrigger,
-            action: () => {
-              this.kando.showMenu(this.lastRequest ?? { trigger: lastTrigger });
-            },
-          });
-        }
-
         resolve();
       }, this.kando.getGeneralSettings().get().fadeOutDuration);
     });
@@ -438,7 +349,8 @@
    * This chooses the correct menu depending on the environment.
    *
    * If the request contains a menu name, this menu is chosen. If no menu with the given
-   * name is found, an exception is thrown. No other conditions are checked in this case.
+   * name is found, an exception is thrown. If there are multiple menus with the same
+   * name, the first one is chosen. No other conditions are checked in this case.
    *
    * If the request contains a trigger (shortcut or shortcutID), a list of menus bound to
    * this trigger is assembled and the menu with the best matching conditions is chosen.
@@ -470,28 +382,25 @@
       return null;
     }
 
-    // Score of currently selected menu.
-    let currentScore = 0;
-
-    // Currently best matching menu.
-    let selectedMenu: DeepReadonly<IMenu>;
-
-    for (const menu of menus) {
-      let menuScore = 0;
-
-      // Then we check if menu trigger matches our request, if not we skip this menu.
-      if (request.trigger != menu.shortcut && request.trigger != menu.shortcutID) {
-        continue;
-      }
-
-      // If no other menu matches, we will choose the first one with no conditions set.
-      if (!menu.conditions || Object.keys(menu.conditions).length === 0) {
-        if (!selectedMenu) {
-          selectedMenu = menu;
-        }
-
-        // As we don't have any conditions to check we continue with next menu.
-        continue;
+    // Store scores for all menus which match the trigger.
+    const scores: number[] = [];
+
+    const useID = !this.kando.getBackend().getBackendInfo().supportsShortcuts;
+
+    menus.forEach((menu, index) => {
+      scores[index] = 0;
+
+      // If the trigger matches, we set the score to 1. Else we skip this menu.
+      const trigger = useID ? menu.shortcutID : menu.shortcut;
+      if (request.trigger === trigger) {
+        scores[index] += 1;
+      } else {
+        return;
+      }
+
+      // If no conditions are given, we can stop here. The menu is a solid candidate.
+      if (!menu.conditions) {
+        return;
       }
 
       // If the conditions starts with / we treat it as regex, otherwise we treat it as
@@ -512,18 +421,20 @@
       // If appName condition does not exists we skip it.
       if (menu.conditions.appName) {
         if (testStringCondition(menu.conditions.appName, info.appName)) {
-          menuScore += 1;
+          scores[index] += 1;
         } else {
-          continue;
+          scores[index] = 0;
+          return;
         }
       }
 
       // We do the same for windowName condition.
       if (menu.conditions.windowName) {
         if (testStringCondition(menu.conditions.windowName, info.windowName)) {
-          menuScore += 1;
+          scores[index] += 1;
         } else {
-          continue;
+          scores[index] = 0;
+          return;
         }
       }
 
@@ -543,22 +454,43 @@
           (condition.yMin == null || info.pointerY >= condition.yMin) &&
           (condition.yMax == null || info.pointerY <= condition.yMax)
         ) {
-          menuScore += 1;
+          scores[index] += 1;
         } else {
-          continue;
-        }
-      }
-
-      // If our menuScore is higher than currentScore we need to select this menu
-      // as it matches more conditions than the previous selection.
-      if (menuScore > currentScore) {
-        selectedMenu = menu;
-        currentScore = menuScore;
-      }
-    }
-
-    // We finally return our last selected menu as chosen.
-    return selectedMenu;
+          scores[index] = 0;
+          return;
+        }
+      }
+    });
+
+    // Find the highest score.
+    let maxScore = 0;
+    for (const score of scores) {
+      if (score > maxScore) {
+        maxScore = score;
+      }
+    }
+
+    // If no menu has a score greater than 0, we return null.
+    if (maxScore === 0) {
+      return null;
+    }
+
+    // Assemble a list of all menus which have the highest score.
+    const bestMenus: DeepReadonly<IMenu>[] = [];
+    for (let i = 0; i < scores.length; i++) {
+      if (scores[i] === maxScore) {
+        bestMenus.push(menus[i]);
+      }
+    }
+
+    // If the sameShortcutBehavior is set to 'cycle', we select the menu at the current
+    // index. If the index is out of bounds, we wrap around to the first menu.
+    if (this.kando.getGeneralSettings().get('sameShortcutBehavior') === 'cycle') {
+      return bestMenus[this.menuIndex % bestMenus.length];
+    }
+
+    // Else, we select the first menu from the list of best menus.
+    return bestMenus[0];
   }
 
   /**
