//////////////////////////////////////////////////////////////////////////////////////////
//   _  _ ____ _  _ ___  ____                                                           //
//   |_/  |__| |\ | |  \ |  |    This file belongs to Kando, the cross-platform         //
//   | \_ |  | | \| |__/ |__|    pie menu. Read more on github.com/kando-menu/kando     //
//                                                                                      //
//////////////////////////////////////////////////////////////////////////////////////////

// SPDX-FileCopyrightText: Simon Schneegans <code@simonschneegans.de>
// SPDX-License-Identifier: MIT

import { WindowWithAPIs } from '../../settings-window-api';
declare const window: WindowWithAPIs;

import React from 'react';
import i18next from 'i18next';

<<<<<<< HEAD
import {
  TbReload,
  TbPointer,
  TbPointerCog,
  TbSettingsFilled,
  TbFileExport,
  TbFileImport,
} from 'react-icons/tb';

import { useAppState } from '../../state';
=======
import { TbReload, TbPointer, TbPointerCog, TbSettingsFilled } from 'react-icons/tb';
import { useAppState, useGeneralSetting } from '../../state';
>>>>>>> 2454ac93

import {
  Button,
  SettingsCheckbox,
  SettingsDropdown,
  SettingsSpinbutton,
  Modal,
  Note,
  Scrollbox,
  Swirl,
} from '../common';

/** This dialog allows the user to configure some general settings of Kando. */
export default function GeneralSettingsDialog() {
  const settingsDialogVisible = useAppState((state) => state.settingsDialogVisible);
  const setSettingsDialogVisible = useAppState((state) => state.setSettingsDialogVisible);
  const soundThemes = useAppState((state) => state.soundThemes);
  const [keepInputFocus] = useGeneralSetting('keepInputFocus');

  const soundThemeOptions = soundThemes.map((theme) => ({
    value: theme.id,
    label: theme.name,
  }));
  soundThemeOptions.unshift({
    value: 'none',
    label: i18next.t('settings.general-settings-dialog.none'),
  });

  // We make sure that some widgets have a consistent width.
  const spinbuttonWidth = 60;

  const localeOptions = cLocales.map((code) => {
    const display = new Intl.DisplayNames([code], { type: 'language' });
    return {
      value: code,
      label: display.of(code),
    };
  });

  localeOptions.unshift({
    value: 'auto',
    label: i18next.t('settings.general-settings-dialog.auto-language'),
  });

  return (
    <Modal
      title={i18next.t('settings.general-settings-dialog.title')}
      icon={<TbSettingsFilled />}
      visible={settingsDialogVisible}
      onClose={() => setSettingsDialogVisible(false)}
      maxWidth={600}
      paddingTop={0}
      paddingBottom={5}
      paddingLeft={5}
      paddingRight={5}>
      <Scrollbox maxHeight={'min(80vh, 800px)'}>
        <div
          style={{
            display: 'flex',
            flexDirection: 'column',
            alignItems: 'stretch',
            justifyContent: 'center',
            gap: 5,
          }}>
          <Note
            center
            marginLeft="10%"
            marginRight="10%"
            marginTop={10}
            markdown
            onLinkClick={() => {
              window.settingsAPI.getConfigDirectory().then((dir) => {
                window.open('file://' + dir, '_blank');
              });
            }}>
            {i18next.t('settings.general-settings-dialog.message', { link: '' })}
          </Note>

          <Swirl variant="2" width={350} marginBottom={10} />
          <h1>{i18next.t('settings.general-settings-dialog.app-settings')}</h1>
          <SettingsDropdown
            maxWidth={200}
            label={i18next.t('settings.general-settings-dialog.localization-label')}
            info={i18next.t('settings.general-settings-dialog.localization-info')}
            settingsKey="locale"
            options={localeOptions}
          />
          <SettingsCheckbox
            label={i18next.t('settings.general-settings-dialog.check-for-new-versions')}
            info={i18next.t(
              'settings.general-settings-dialog.check-for-new-versions-info'
            )}
            settingsKey="enableVersionCheck"
          />
          <SettingsCheckbox
            label={i18next.t(
              'settings.general-settings-dialog.invisible-settings-button'
            )}
            info={i18next.t(
              'settings.general-settings-dialog.invisible-settings-button-info'
            )}
            settingsKey="hideSettingsButton"
          />
          <SettingsDropdown
            maxWidth={200}
            label={i18next.t('settings.general-settings-dialog.settings-button-position')}
            info={i18next.t(
              'settings.general-settings-dialog.settings-button-position-info'
            )}
            settingsKey="settingsButtonPosition"
            options={[
              {
                value: 'top-left',
                label: i18next.t('settings.general-settings-dialog.top-left'),
              },
              {
                value: 'top-right',
                label: i18next.t('settings.general-settings-dialog.top-right'),
              },
              {
                value: 'bottom-left',
                label: i18next.t('settings.general-settings-dialog.bottom-left'),
              },
              {
                value: 'bottom-right',
                label: i18next.t('settings.general-settings-dialog.bottom-right'),
              },
            ]}
          />
          <SettingsDropdown
            maxWidth={200}
            label={i18next.t(
              'settings.general-settings-dialog.settings-window-color-scheme'
            )}
            info={i18next.t(
              'settings.general-settings-dialog.settings-window-color-scheme-info'
            )}
            settingsKey="settingsWindowColorScheme"
            options={[
              {
                value: 'system',
                label: i18next.t('settings.general-settings-dialog.system'),
              },
              {
                value: 'light',
                label: i18next.t('settings.general-settings-dialog.light'),
              },
              {
                value: 'dark',
                label: i18next.t('settings.general-settings-dialog.dark'),
              },
            ]}
          />
          <SettingsDropdown
            maxWidth={200}
            label={i18next.t('settings.general-settings-dialog.settings-window-flavor')}
            info={i18next.t(
              'settings.general-settings-dialog.settings-window-flavor-info'
            )}
            settingsKey="settingsWindowFlavor"
            options={[
              {
                value: 'transparent-light',
                label: i18next.t('settings.general-settings-dialog.transparent-light'),
              },
              {
                value: 'transparent-dark',
                label: i18next.t('settings.general-settings-dialog.transparent-dark'),
              },
              {
                value: 'transparent-system',
                label: i18next.t('settings.general-settings-dialog.transparent-system'),
              },
              {
                value: 'sakura-light',
                label: i18next.t('settings.general-settings-dialog.sakura-light'),
              },
              {
                value: 'sakura-dark',
                label: i18next.t('settings.general-settings-dialog.sakura-dark'),
              },
              {
                value: 'sakura-system',
                label: i18next.t('settings.general-settings-dialog.sakura-system'),
              },
            ]}
          />
          <SettingsDropdown
            maxWidth={200}
            label={i18next.t('settings.general-settings-dialog.tray-icon-flavor')}
            info={i18next.t('settings.general-settings-dialog.tray-icon-flavor-info')}
            settingsKey="trayIconFlavor"
            options={[
              {
                value: 'none',
                label: i18next.t('settings.general-settings-dialog.hidden'),
              },
              {
                value: 'color',
                label: i18next.t('settings.general-settings-dialog.color'),
              },
              {
                value: 'white',
                label: i18next.t('settings.general-settings-dialog.white'),
              },
              {
                value: 'light',
                label: i18next.t('settings.general-settings-dialog.light'),
              },
              {
                value: 'dark',
                label: i18next.t('settings.general-settings-dialog.dark'),
              },
              {
                value: 'black',
                label: i18next.t('settings.general-settings-dialog.black'),
              },
            ]}
          />
          <SettingsCheckbox
            label={i18next.t('settings.general-settings-dialog.lazy-initialization')}
            info={i18next.t('settings.general-settings-dialog.lazy-initialization-info')}
            settingsKey="lazyInitialization"
          />

          <h1>{i18next.t('settings.general-settings-dialog.menu-behavior')}</h1>
          <SettingsCheckbox
            label={i18next.t('settings.general-settings-dialog.keep-input-focus')}
            info={i18next.t('settings.general-settings-dialog.keep-input-focus-info')}
            settingsKey="keepInputFocus"
          />
          <SettingsCheckbox
            label={i18next.t('settings.general-settings-dialog.enable-marking-mode')}
            info={i18next.t('settings.general-settings-dialog.enable-marking-mode-info')}
            settingsKey="enableMarkingMode"
          />
          <SettingsCheckbox
            label={i18next.t('settings.general-settings-dialog.enable-turbo-mode')}
            info={i18next.t('settings.general-settings-dialog.enable-turbo-mode-info')}
            settingsKey="enableTurboMode"
            disabled={keepInputFocus}
          />
          <SettingsCheckbox
            label={i18next.t(
              'settings.general-settings-dialog.move-pointer-to-menu-center'
            )}
            info={i18next.t(
              'settings.general-settings-dialog.move-pointer-to-menu-center-info'
            )}
            settingsKey="warpMouse"
          />
          <SettingsCheckbox
            label={i18next.t(
              'settings.general-settings-dialog.require-click-for-hover-mode'
            )}
            info={i18next.t(
              'settings.general-settings-dialog.require-click-for-hover-mode-info'
            )}
            settingsKey="hoverModeNeedsConfirmation"
          />
          <SettingsCheckbox
            label={i18next.t(
              'settings.general-settings-dialog.right-mouse-button-selects-parent'
            )}
            info={i18next.t(
              'settings.general-settings-dialog.right-mouse-button-selects-parent-info'
            )}
            settingsKey="rmbSelectsParent"
          />
          <SettingsCheckbox
            label={i18next.t('settings.general-settings-dialog.enable-gamepad-support')}
            info={i18next.t(
              'settings.general-settings-dialog.enable-gamepad-support-info'
            )}
            settingsKey="enableGamepad"
          />
          <SettingsDropdown
            maxWidth={200}
            label={i18next.t('settings.general-settings-dialog.press-again-behavior')}
            info={i18next.t('settings.general-settings-dialog.press-again-behavior-info')}
            settingsKey="sameShortcutBehavior"
            options={[
              {
                value: 'nothing',
                label: i18next.t('settings.general-settings-dialog.do-nothing'),
              },
              {
                value: 'cycle-from-first',
                label: i18next.t('settings.general-settings-dialog.cycle-from-first'),
              },
              {
                value: 'cycle-from-recent',
                label: i18next.t('settings.general-settings-dialog.cycle-from-recent'),
              },
              {
                value: 'close',
                label: i18next.t('settings.general-settings-dialog.close-menu'),
              },
            ]}
          />

          <h1>{i18next.t('settings.general-settings-dialog.menu-sounds')}</h1>
          <Note marginTop={-5} markdown>
            {i18next.t('settings.general-settings-dialog.learn-how-to-add-sound-themes', {
              link: 'https://kando.menu/sound-themes/',
            })}
          </Note>
          <SettingsDropdown
            maxWidth={200}
            label={i18next.t('settings.general-settings-dialog.sound-theme')}
            info={i18next.t('settings.general-settings-dialog.sound-theme-info')}
            settingsKey="soundTheme"
            options={soundThemeOptions}
          />
          <SettingsSpinbutton
            label={i18next.t('settings.general-settings-dialog.volume')}
            info={i18next.t('settings.general-settings-dialog.volume-info')}
            settingsKey="soundVolume"
            width={spinbuttonWidth}
            min={0}
            max={1}
            step={0.01}
          />

          <h1>{i18next.t('settings.general-settings-dialog.advanced-menu-options')}</h1>
          <Note marginTop={-5}>
            {i18next.t('settings.general-settings-dialog.advanced-menu-options-note')}
          </Note>
          <SettingsSpinbutton
            label={i18next.t('settings.general-settings-dialog.center-click-zone-radius')}
            info={i18next.t(
              'settings.general-settings-dialog.center-click-zone-radius-info'
            )}
            settingsKey="centerDeadZone"
            width={spinbuttonWidth}
            min={0}
            max={999}
            step={50}
          />
          <SettingsSpinbutton
            label={i18next.t('settings.general-settings-dialog.minimum-submenu-distance')}
            info={i18next.t(
              'settings.general-settings-dialog.minimum-submenu-distance-info'
            )}
            settingsKey="minParentDistance"
            width={spinbuttonWidth}
            min={0}
            max={999}
            step={50}
          />
          <SettingsSpinbutton
            label={i18next.t('settings.general-settings-dialog.movement-threshold')}
            info={i18next.t('settings.general-settings-dialog.movement-threshold-info')}
            settingsKey="dragThreshold"
            width={spinbuttonWidth}
            min={0}
            max={999}
            step={10}
          />
          <SettingsSpinbutton
            label={i18next.t('settings.general-settings-dialog.minimum-gesture-length')}
            info={i18next.t(
              'settings.general-settings-dialog.minimum-gesture-length-info'
            )}
            settingsKey="gestureMinStrokeLength"
            width={spinbuttonWidth}
            min={0}
            max={999}
            step={50}
          />
          <SettingsSpinbutton
            label={i18next.t('settings.general-settings-dialog.minimum-gesture-angle')}
            info={i18next.t(
              'settings.general-settings-dialog.minimum-gesture-angle-info'
            )}
            settingsKey="gestureMinStrokeAngle"
            width={spinbuttonWidth}
            min={0}
            max={30}
            step={1}
          />
          <SettingsSpinbutton
            label={i18next.t('settings.general-settings-dialog.gesture-jitter-threshold')}
            info={i18next.t(
              'settings.general-settings-dialog.gesture-jitter-threshold-info'
            )}
            settingsKey="gestureJitterThreshold"
            width={spinbuttonWidth}
            min={0}
            max={50}
            step={1}
          />
          <SettingsSpinbutton
            label={i18next.t('settings.general-settings-dialog.gesture-pause-timeout')}
            info={i18next.t(
              'settings.general-settings-dialog.gesture-pause-timeout-info'
            )}
            settingsKey="gesturePauseTimeout"
            width={spinbuttonWidth}
            min={0}
            max={999}
            step={50}
          />
          <SettingsSpinbutton
            label={i18next.t('settings.general-settings-dialog.fixed-stroke-length')}
            info={i18next.t('settings.general-settings-dialog.fixed-stroke-length-info')}
            settingsKey="fixedStrokeLength"
            width={spinbuttonWidth}
            min={0}
            max={999}
            step={10}
          />

          <h1>{i18next.t('settings.general-settings-dialog.developer-options')}</h1>
          <Note>{i18next.t('settings.general-settings-dialog.reload-note')}</Note>
          <div style={{ display: 'flex', gap: 8 }}>
            <Button
              label={i18next.t('settings.general-settings-dialog.reload-menu-theme')}
              icon={<TbReload />}
              block
              onClick={() => {
                window.settingsAPI.reloadMenuTheme();
              }}
            />
            <Button
              label={i18next.t('settings.general-settings-dialog.reload-sound-theme')}
              icon={<TbReload />}
              block
              onClick={() => {
                window.settingsAPI.reloadSoundTheme();
              }}
            />
          </div>

          <Note marginTop={8}>
            {i18next.t('settings.general-settings-dialog.dev-tools-note')}
          </Note>
          <div style={{ display: 'flex', gap: 8 }}>
            <Button
              label={i18next.t('settings.general-settings-dialog.menu-window-dev-tools')}
              icon={<TbPointer />}
              block
              onClick={() => {
                window.settingsAPI.showDevTools('menu-window');
              }}
            />
            <Button
              label={i18next.t(
                'settings.general-settings-dialog.settings-window-dev-tools'
              )}
              icon={<TbPointerCog />}
              block
              onClick={() => {
                window.settingsAPI.showDevTools('settings-window');
              }}
            />
          </div>

          <div style={{ display: 'flex', gap: 15, alignItems: 'center' }}>
            <Note>
              {i18next.t('settings.general-settings-dialog.export-import-note')}
            </Note>
            <div
              style={{
                display: 'flex',
                flexDirection: 'column',
                gap: 8,
                minWidth: '40%',
              }}>
              <Button
                label={i18next.t('settings.general-settings-dialog.export-menus')}
                icon={<TbFileExport />}
                grow
                onClick={() => {
                  window.settingsAPI.exportMenusToJson();
                }}
              />
              <Button
                label={i18next.t('settings.general-settings-dialog.import-menus')}
                icon={<TbFileImport />}
                grow
                onClick={() => {
                  window.settingsAPI.importMenusFromJson();
                }}
              />
            </div>
          </div>
        </div>
      </Scrollbox>
    </Modal>
  );
}<|MERGE_RESOLUTION|>--- conflicted
+++ resolved
@@ -14,7 +14,6 @@
 import React from 'react';
 import i18next from 'i18next';
 
-<<<<<<< HEAD
 import {
   TbReload,
   TbPointer,
@@ -24,11 +23,7 @@
   TbFileImport,
 } from 'react-icons/tb';
 
-import { useAppState } from '../../state';
-=======
-import { TbReload, TbPointer, TbPointerCog, TbSettingsFilled } from 'react-icons/tb';
 import { useAppState, useGeneralSetting } from '../../state';
->>>>>>> 2454ac93
 
 import {
   Button,
