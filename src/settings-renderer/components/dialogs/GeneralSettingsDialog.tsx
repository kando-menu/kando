//////////////////////////////////////////////////////////////////////////////////////////
//   _  _ ____ _  _ ___  ____                                                           //
//   |_/  |__| |\ | |  \ |  |    This file belongs to Kando, the cross-platform         //
//   | \_ |  | | \| |__/ |__|    pie menu. Read more on github.com/kando-menu/kando     //
//                                                                                      //
//////////////////////////////////////////////////////////////////////////////////////////

// SPDX-FileCopyrightText: Simon Schneegans <code@simonschneegans.de>
// SPDX-License-Identifier: MIT

import { WindowWithAPIs } from '../../settings-window-api';
declare const window: WindowWithAPIs;

import React from 'react';
import i18next from 'i18next';

<<<<<<< HEAD
import {
  TbReload,
  TbPointer,
  TbPointerCog,
  TbSettingsFilled,
  TbFileExport,
  TbFileImport,
} from 'react-icons/tb';

=======
import { TbReload, TbPointer, TbPointerCog, TbSettingsFilled } from 'react-icons/tb';
>>>>>>> 98727f14
import { useAppState } from '../../state';

import {
  Button,
  SettingsCheckbox,
  SettingsDropdown,
  SettingsSpinbutton,
  Modal,
  Note,
  Scrollbox,
  Swirl,
} from '../common';

/** This dialog allows the user to configure some general settings of Kando. */
export default function GeneralSettingsDialog() {
  const settingsDialogVisible = useAppState((state) => state.settingsDialogVisible);
  const setSettingsDialogVisible = useAppState((state) => state.setSettingsDialogVisible);
  const soundThemes = useAppState((state) => state.soundThemes);

  const soundThemeOptions = soundThemes.map((theme) => ({
    value: theme.id,
    label: theme.name,
  }));
  soundThemeOptions.unshift({
    value: 'none',
    label: i18next.t('settings.general-settings-dialog.none'),
  });

  // We make sure that some widgets have a consistent width.
  const spinbuttonWidth = 60;

  const localeOptions = cLocales.map((code) => {
    const display = new Intl.DisplayNames([code], { type: 'language' });
    return {
      value: code,
      label: display.of(code),
    };
  });

  localeOptions.unshift({
    value: 'auto',
    label: i18next.t('settings.general-settings-dialog.auto-language'),
  });

  return (
    <Modal
      title={i18next.t('settings.general-settings-dialog.title')}
      icon={<TbSettingsFilled />}
      visible={settingsDialogVisible}
      onClose={() => setSettingsDialogVisible(false)}
      maxWidth={600}
      paddingTop={0}
      paddingBottom={5}
      paddingLeft={5}
      paddingRight={5}>
      <Scrollbox maxHeight={'min(80vh, 800px)'}>
        <div
          style={{
            display: 'flex',
            flexDirection: 'column',
            alignItems: 'stretch',
            justifyContent: 'center',
            gap: 5,
          }}>
          <Note
            center
            marginLeft="10%"
            marginRight="10%"
            marginTop={10}
            markdown
            onLinkClick={() => {
              window.settingsAPI.getConfigDirectory().then((dir) => {
                window.open('file://' + dir, '_blank');
              });
            }}>
            {i18next.t('settings.general-settings-dialog.message', { link: '' })}
          </Note>

          <Swirl variant="2" width={350} marginBottom={10} />
          <h1>{i18next.t('settings.general-settings-dialog.app-settings')}</h1>
          <SettingsDropdown
            maxWidth={200}
            label={i18next.t('settings.general-settings-dialog.localization-label')}
            info={i18next.t('settings.general-settings-dialog.localization-info')}
            settingsKey="locale"
            options={localeOptions}
          />
          <SettingsCheckbox
            label={i18next.t('settings.general-settings-dialog.check-for-new-versions')}
            info={i18next.t(
              'settings.general-settings-dialog.check-for-new-versions-info'
            )}
            settingsKey="enableVersionCheck"
          />
          <SettingsCheckbox
            label={i18next.t(
              'settings.general-settings-dialog.invisible-settings-button'
            )}
            info={i18next.t(
              'settings.general-settings-dialog.invisible-settings-button-info'
            )}
            settingsKey="hideSettingsButton"
          />
          <SettingsDropdown
            maxWidth={200}
            label={i18next.t('settings.general-settings-dialog.settings-button-position')}
            info={i18next.t(
              'settings.general-settings-dialog.settings-button-position-info'
            )}
            settingsKey="settingsButtonPosition"
            options={[
              {
                value: 'top-left',
                label: i18next.t('settings.general-settings-dialog.top-left'),
              },
              {
                value: 'top-right',
                label: i18next.t('settings.general-settings-dialog.top-right'),
              },
              {
                value: 'bottom-left',
                label: i18next.t('settings.general-settings-dialog.bottom-left'),
              },
              {
                value: 'bottom-right',
                label: i18next.t('settings.general-settings-dialog.bottom-right'),
              },
            ]}
          />
          <SettingsDropdown
            maxWidth={200}
            label={i18next.t(
              'settings.general-settings-dialog.settings-window-color-scheme'
            )}
            info={i18next.t(
              'settings.general-settings-dialog.settings-window-color-scheme-info'
            )}
            settingsKey="settingsWindowColorScheme"
            options={[
              {
                value: 'system',
                label: i18next.t('settings.general-settings-dialog.system'),
              },
              {
                value: 'light',
                label: i18next.t('settings.general-settings-dialog.light'),
              },
              {
                value: 'dark',
                label: i18next.t('settings.general-settings-dialog.dark'),
              },
            ]}
          />
          <SettingsDropdown
            maxWidth={200}
            label={i18next.t('settings.general-settings-dialog.settings-window-flavor')}
            info={i18next.t(
              'settings.general-settings-dialog.settings-window-flavor-info'
            )}
            settingsKey="settingsWindowFlavor"
            options={[
              {
                value: 'transparent-light',
                label: i18next.t('settings.general-settings-dialog.transparent-light'),
              },
              {
                value: 'transparent-dark',
                label: i18next.t('settings.general-settings-dialog.transparent-dark'),
              },
              {
                value: 'transparent-system',
                label: i18next.t('settings.general-settings-dialog.transparent-system'),
              },
              {
                value: 'sakura-light',
                label: i18next.t('settings.general-settings-dialog.sakura-light'),
              },
              {
                value: 'sakura-dark',
                label: i18next.t('settings.general-settings-dialog.sakura-dark'),
              },
              {
                value: 'sakura-system',
                label: i18next.t('settings.general-settings-dialog.sakura-system'),
              },
            ]}
          />
          <SettingsDropdown
            maxWidth={200}
            label={i18next.t('settings.general-settings-dialog.tray-icon-flavor')}
            info={i18next.t('settings.general-settings-dialog.tray-icon-flavor-info')}
            settingsKey="trayIconFlavor"
            options={[
              {
                value: 'none',
                label: i18next.t('settings.general-settings-dialog.hidden'),
              },
              {
                value: 'color',
                label: i18next.t('settings.general-settings-dialog.color'),
              },
              {
                value: 'white',
                label: i18next.t('settings.general-settings-dialog.white'),
              },
              {
                value: 'light',
                label: i18next.t('settings.general-settings-dialog.light'),
              },
              {
                value: 'dark',
                label: i18next.t('settings.general-settings-dialog.dark'),
              },
              {
                value: 'black',
                label: i18next.t('settings.general-settings-dialog.black'),
              },
            ]}
          />
          <SettingsCheckbox
            label={i18next.t('settings.general-settings-dialog.lazy-initialization')}
            info={i18next.t('settings.general-settings-dialog.lazy-initialization-info')}
            settingsKey="lazyInitialization"
          />

          <h1>{i18next.t('settings.general-settings-dialog.menu-behavior')}</h1>
          <SettingsCheckbox
            label={i18next.t('settings.general-settings-dialog.enable-marking-mode')}
            info={i18next.t('settings.general-settings-dialog.enable-marking-mode-info')}
            settingsKey="enableMarkingMode"
          />
          <SettingsCheckbox
            label={i18next.t('settings.general-settings-dialog.enable-turbo-mode')}
            info={i18next.t('settings.general-settings-dialog.enable-turbo-mode-info')}
            settingsKey="enableTurboMode"
          />
          <SettingsCheckbox
            label={i18next.t(
              'settings.general-settings-dialog.move-pointer-to-menu-center'
            )}
            info={i18next.t(
              'settings.general-settings-dialog.move-pointer-to-menu-center-info'
            )}
            settingsKey="warpMouse"
          />
          <SettingsCheckbox
            label={i18next.t(
              'settings.general-settings-dialog.require-click-for-hover-mode'
            )}
            info={i18next.t(
              'settings.general-settings-dialog.require-click-for-hover-mode-info'
            )}
            settingsKey="hoverModeNeedsConfirmation"
          />
          <SettingsCheckbox
            label={i18next.t(
              'settings.general-settings-dialog.right-mouse-button-selects-parent'
            )}
            info={i18next.t(
              'settings.general-settings-dialog.right-mouse-button-selects-parent-info'
            )}
            settingsKey="rmbSelectsParent"
          />
          <SettingsCheckbox
            label={i18next.t('settings.general-settings-dialog.enable-gamepad-support')}
            info={i18next.t(
              'settings.general-settings-dialog.enable-gamepad-support-info'
            )}
            settingsKey="enableGamepad"
          />
          <SettingsDropdown
            maxWidth={200}
            label={i18next.t('settings.general-settings-dialog.press-again-behavior')}
            info={i18next.t('settings.general-settings-dialog.press-again-behavior-info')}
            settingsKey="sameShortcutBehavior"
            options={[
              {
                value: 'nothing',
                label: i18next.t('settings.general-settings-dialog.do-nothing'),
              },
              {
                value: 'cycle',
                label: i18next.t('settings.general-settings-dialog.cycle-menus'),
              },
              {
                value: 'close',
                label: i18next.t('settings.general-settings-dialog.close-menu'),
              },
            ]}
          />

          <h1>{i18next.t('settings.general-settings-dialog.menu-sounds')}</h1>
          <Note marginTop={-5} markdown>
            {i18next.t('settings.general-settings-dialog.learn-how-to-add-sound-themes', {
              link: 'https://kando.menu/sound-themes/',
            })}
          </Note>
          <SettingsDropdown
            maxWidth={200}
            label={i18next.t('settings.general-settings-dialog.sound-theme')}
            info={i18next.t('settings.general-settings-dialog.sound-theme-info')}
            settingsKey="soundTheme"
            options={soundThemeOptions}
          />
          <SettingsSpinbutton
            label={i18next.t('settings.general-settings-dialog.volume')}
            info={i18next.t('settings.general-settings-dialog.volume-info')}
            settingsKey="soundVolume"
            width={spinbuttonWidth}
            min={0}
            max={1}
            step={0.01}
          />

          <h1>{i18next.t('settings.general-settings-dialog.advanced-menu-options')}</h1>
          <Note marginTop={-5}>
            {i18next.t('settings.general-settings-dialog.advanced-menu-options-note')}
          </Note>
          <SettingsSpinbutton
            label={i18next.t('settings.general-settings-dialog.center-click-zone-radius')}
            info={i18next.t(
              'settings.general-settings-dialog.center-click-zone-radius-info'
            )}
            settingsKey="centerDeadZone"
            width={spinbuttonWidth}
            min={0}
            max={999}
            step={50}
          />
          <SettingsSpinbutton
            label={i18next.t('settings.general-settings-dialog.minimum-submenu-distance')}
            info={i18next.t(
              'settings.general-settings-dialog.minimum-submenu-distance-info'
            )}
            settingsKey="minParentDistance"
            width={spinbuttonWidth}
            min={0}
            max={999}
            step={50}
          />
          <SettingsSpinbutton
            label={i18next.t('settings.general-settings-dialog.movement-threshold')}
            info={i18next.t('settings.general-settings-dialog.movement-threshold-info')}
            settingsKey="dragThreshold"
            width={spinbuttonWidth}
            min={0}
            max={999}
            step={10}
          />
          <SettingsSpinbutton
            label={i18next.t('settings.general-settings-dialog.minimum-gesture-length')}
            info={i18next.t(
              'settings.general-settings-dialog.minimum-gesture-length-info'
            )}
            settingsKey="gestureMinStrokeLength"
            width={spinbuttonWidth}
            min={0}
            max={999}
            step={50}
          />
          <SettingsSpinbutton
            label={i18next.t('settings.general-settings-dialog.minimum-gesture-angle')}
            info={i18next.t(
              'settings.general-settings-dialog.minimum-gesture-angle-info'
            )}
            settingsKey="gestureMinStrokeAngle"
            width={spinbuttonWidth}
            min={0}
            max={30}
            step={1}
          />
          <SettingsSpinbutton
            label={i18next.t('settings.general-settings-dialog.gesture-jitter-threshold')}
            info={i18next.t(
              'settings.general-settings-dialog.gesture-jitter-threshold-info'
            )}
            settingsKey="gestureJitterThreshold"
            width={spinbuttonWidth}
            min={0}
            max={50}
            step={1}
          />
          <SettingsSpinbutton
            label={i18next.t('settings.general-settings-dialog.gesture-pause-timeout')}
            info={i18next.t(
              'settings.general-settings-dialog.gesture-pause-timeout-info'
            )}
            settingsKey="gesturePauseTimeout"
            width={spinbuttonWidth}
            min={0}
            max={999}
            step={50}
          />
          <SettingsSpinbutton
            label={i18next.t('settings.general-settings-dialog.fixed-stroke-length')}
            info={i18next.t('settings.general-settings-dialog.fixed-stroke-length-info')}
            settingsKey="fixedStrokeLength"
            width={spinbuttonWidth}
            min={0}
            max={999}
            step={10}
          />

          <h1>{i18next.t('settings.general-settings-dialog.developer-options')}</h1>
          <div
            style={{ display: 'flex', gap: 15, alignItems: 'center', marginBottom: 10 }}>
            <Note>{i18next.t('settings.general-settings-dialog.reload-note')}</Note>
            <div
              style={{
                display: 'flex',
                flexDirection: 'column',
                gap: 8,
                minWidth: '40%',
              }}>
              <Button
                label={i18next.t('settings.general-settings-dialog.reload-menu-theme')}
                icon={<TbReload />}
                block
                onClick={() => {
                  window.settingsAPI.reloadMenuTheme();
                }}
              />
              <Button
                label={i18next.t('settings.general-settings-dialog.reload-sound-theme')}
                icon={<TbReload />}
                block
                onClick={() => {
                  window.settingsAPI.reloadSoundTheme();
                }}
              />
            </div>
          </div>

          <div style={{ display: 'flex', gap: 15, alignItems: 'center' }}>
            <Note>{i18next.t('settings.general-settings-dialog.dev-tools-note')}</Note>
            <div
              style={{
                display: 'flex',
                flexDirection: 'column',
                gap: 8,
                minWidth: '40%',
              }}>
              <Button
                label={i18next.t(
                  'settings.general-settings-dialog.menu-window-dev-tools'
                )}
                icon={<TbPointer />}
                grow
                onClick={() => {
                  window.settingsAPI.showDevTools('menu-window');
                }}
              />
              <Button
                label={i18next.t(
                  'settings.general-settings-dialog.settings-window-dev-tools'
                )}
                icon={<TbPointerCog />}
                grow
                onClick={() => {
                  window.settingsAPI.showDevTools('settings-window');
                }}
              />
            </div>
          </div>

          <div style={{ display: 'flex', gap: 15, alignItems: 'center' }}>
            <Note>
              {i18next.t('settings.general-settings-dialog.export-import-note')}
            </Note>
            <div
              style={{
                display: 'flex',
                flexDirection: 'column',
                gap: 8,
                minWidth: '40%',
              }}>
              <Button
                label={i18next.t('settings.general-settings-dialog.export-menus')}
                icon={<TbFileExport />}
                grow
                onClick={() => {
                  window.settingsAPI.exportMenusToJson();
                }}
              />
              <Button
                label={i18next.t('settings.general-settings-dialog.import-menus')}
                icon={<TbFileImport />}
                grow
                onClick={() => {
                  window.settingsAPI.importMenusFromJson();
                }}
              />
            </div>
          </div>
        </div>
      </Scrollbox>
    </Modal>
  );
}<|MERGE_RESOLUTION|>--- conflicted
+++ resolved
@@ -14,7 +14,6 @@
 import React from 'react';
 import i18next from 'i18next';
 
-<<<<<<< HEAD
 import {
   TbReload,
   TbPointer,
@@ -24,9 +23,6 @@
   TbFileImport,
 } from 'react-icons/tb';
 
-=======
-import { TbReload, TbPointer, TbPointerCog, TbSettingsFilled } from 'react-icons/tb';
->>>>>>> 98727f14
 import { useAppState } from '../../state';
 
 import {
