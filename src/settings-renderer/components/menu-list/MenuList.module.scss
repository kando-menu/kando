//////////////////////////////////////////////////////////////////////////////////////////
//   _  _ ____ _  _ ___  ____                                                           //
//   |_/  |__| |\ | |  \ |  |    This file belongs to Kando, the cross-platform         //
//   | \_ |  | | \| |__/ |__|    pie menu. Read more on github.com/kando-menu/kando     //
//                                                                                      //
//////////////////////////////////////////////////////////////////////////////////////////

// SPDX-FileCopyrightText: Simon Schneegans <code@simonschneegans.de>
// SPDX-License-Identifier: MIT

@use '../../variables.scss' as *;

.menuList {
  min-width: 0;
  flex: 1;
  display: flex;
  flex-direction: column;
}

.menuListContent {
  position: relative;
  min-height: 0px; // This is important to make the scrollboxes work.
  background-color: $window-background;
  border-top-left-radius: 10px;
  flex-grow: 1;
}

.menu {
  display: block;
  border: none;
  background-color: $widget-normal;
  color: $text-normal;
  border: 1px solid transparent;

  padding: 10px;
  border-radius: 8px;
  margin-bottom: 8px;
  text-align: left;
  width: 100%;

  transition: box-shadow 0.2s;

  * {
    pointer-events: none;
  }

  &.selected {
    background-color: $widget-selected;
    border: $border-selected;

    &:hover {
      background-color: $widget-selected-hover;
    }
  }

  &:hover {
    background-color: $widget-normal-hover;
  }

  &:active {
    transform: translateY(1px);
  }

  // Leave some space at the bottom of the menu list for the floating button.
  &:last-child {
    margin-bottom: 75px;
  }

  // A low opacity seems to be required. Setting it to zero hides also the dragged copy
  // at the pointer.
  &.dragging {
    opacity: 0.001;
  }

  &.dropping {
    box-shadow: $drop-highlight;
  }
}

.menuTitle,
.menuSubtitle {
  text-overflow: ellipsis;
  white-space: nowrap;
  overflow: hidden;
}

.menuTitle {
  font-size: 1rem;
}

.menuSubtitle {
  color: $text-muted;
  font-size: 0.8rem;
}

.floatingButton {
  position: absolute;
  bottom: 20px;
<<<<<<< HEAD
  left: 50%;
  transform: translateX(-50%);

  display: flex;
  flex-direction: column;
  gap: 12px;
  align-items: center; 
=======
  width: 100%;
  text-align: center;
>>>>>>> f07d62a5
}

.message {
  display: flex;
  justify-content: center;
  align-items: center;
  flex-direction: column;
  text-align: center;
  height: 70vh;

  > * {
    width: min(250px, 80%);
  }
}<|MERGE_RESOLUTION|>--- conflicted
+++ resolved
@@ -96,7 +96,6 @@
 .floatingButton {
   position: absolute;
   bottom: 20px;
-<<<<<<< HEAD
   left: 50%;
   transform: translateX(-50%);
 
@@ -104,10 +103,7 @@
   flex-direction: column;
   gap: 12px;
   align-items: center; 
-=======
-  width: 100%;
-  text-align: center;
->>>>>>> f07d62a5
+
 }
 
 .message {
