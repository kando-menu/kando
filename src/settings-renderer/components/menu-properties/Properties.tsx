//////////////////////////////////////////////////////////////////////////////////////////
//   _  _ ____ _  _ ___  ____                                                           //
//   |_/  |__| |\ | |  \ |  |    This file belongs to Kando, the cross-platform         //
//   | \_ |  | | \| |__/ |__|    pie menu. Read more on github.com/kando-menu/kando     //
//                                                                                      //
//////////////////////////////////////////////////////////////////////////////////////////

// SPDX-FileCopyrightText: Simon Schneegans <code@simonschneegans.de>
// SPDX-License-Identifier: MIT

import React from 'react';
import i18next from 'i18next';

import * as classes from './Properties.module.scss';
import { TbCopy, TbFileImport, TbTrash } from 'react-icons/tb';

import { useAppState, useMenuSettings, getSelectedChild } from '../../state';
import {
  Headerbar,
  Button,
  IconChooserButton,
  TagInput,
  ShortcutPicker,
  Swirl,
  Scrollbox,
  TextInput,
} from '../common';
import { getConfigComponent } from './item-configs';
import MenuConditions from './MenuConditions';
import MenuBehavior from './MenuBehavior';

/**
 * This component shows the properties of the currently selected menu or menu item on the
 * right side of the settings dialog.
 */
export default function Properties() {
  const backend = useAppState((state) => state.backendInfo);
  const menus = useMenuSettings((state) => state.menus);
  const selectedMenu = useAppState((state) => state.selectedMenu);
  const selectedChildPath = useAppState((state) => state.selectedChildPath);
  const selectParent = useAppState((state) => state.selectParent);
  const duplicateMenuItem = useMenuSettings((state) => state.duplicateMenuItem);
  const deleteMenuItem = useMenuSettings((state) => state.deleteMenuItem);
  const editMenu = useMenuSettings((state) => state.editMenu);
  const editMenuItem = useMenuSettings((state) => state.editMenuItem);
  const [menuTags, setMenuTags] = React.useState([]);

  // Update the tag editor whenever the selected menu changes.
  React.useEffect(() => {
    setMenuTags(menus[selectedMenu]?.tags || []);
  }, [selectedMenu, menus]);

  if (selectedMenu === -1 || selectedMenu >= menus.length) {
    return (
      <>
        <Headerbar />
        <div className={classes.properties}></div>
      </>
    );
  }

  // Get the currently selected menu item and whether it is the root item or not.
  const { selectedItem, isRoot } = getSelectedChild(
    menus,
    selectedMenu,
    selectedChildPath
  );

  // Returns a shortcut picker if the current backend supports shortcuts, else it will
  // return a text input for the shortcut ID.
  const getShortcutPicker = () => {
    if (backend.supportsShortcuts) {
      return (
        <ShortcutPicker
          label={i18next.t('settings.shortcut-label')}
          info={i18next.t('settings.shortcut-info')}
          recordingPlaceholder={i18next.t('settings.shortcut-recording')}
          mode="key-names"
          initialValue={menus[selectedMenu].shortcut}
          onChange={(shortcut) => {
            editMenu(selectedMenu, (menu) => {
              menu.shortcut = shortcut;
              return menu;
            });
          }}
        />
      );
    }
    return (
      <TextInput
        initialValue={menus[selectedMenu].shortcutID}
        label={i18next.t('settings.shortcut-id-label')}
        placeholder={i18next.t('settings.not-bound')}
        info={backend.shortcutHint}
        onChange={(shortcutID) => {
          editMenu(selectedMenu, (menu) => {
            menu.shortcutID = shortcutID;
            return menu;
          });
        }}
      />
    );
  };

  return (
    <>
      <Headerbar />
      <div className={classes.container}>
        <div className={classes.icon}>
          <IconChooserButton
            iconSize="4em"
            variant="flat"
            buttonSize="large"
            icon={selectedItem.icon}
            theme={selectedItem.iconTheme}
            onChange={(icon, theme) => {
              editMenuItem(selectedMenu, selectedChildPath, (item) => {
                item.icon = icon;
                item.iconTheme = theme;
                return item;
              });
            }}
          />
        </div>
        <div className={classes.name}>
          <TextInput
            initialValue={selectedItem.name}
            variant="flat"
            onChange={(name) => {
              editMenuItem(selectedMenu, selectedChildPath, (item) => {
                item.name = name;
                return item;
              });
            }}
          />
        </div>
        <Swirl variant="2" width="min(250px, 80%)" marginBottom={10} marginTop={10} />
        <Scrollbox>
          <div className={classes.properties}>
            {
              // Show the hotkey selector for the root menu.
              isRoot && getShortcutPicker()
            }
            {
              // If the selected item is the root of the menu, we show the tag editor.
              isRoot && (
                <TagInput
                  label={i18next.t('settings.tags')}
                  info={i18next.t('settings.tags-info')}
                  tags={menuTags}
                  onChange={(newTags) => {
                    editMenu(selectedMenu, (menu) => {
                      menu.tags = newTags;
                      return menu;
                    });
                    setMenuTags(newTags);
                  }}
                />
              )
            }
            {
              // We also show the sections for the menu behavior and conditions.
              isRoot && (
                <>
                  <MenuBehavior />
                  <MenuConditions />
                </>
              )
            }
            {!isRoot && selectedItem && getConfigComponent(selectedItem.type)}
          </div>
        </Scrollbox>
<<<<<<< HEAD
        <div className={classes.floatingButton}>
          <Button
            icon={<TbFileImport />}
            tooltip={
              isRoot
                ? i18next.t('settings.export-menu-button')
                : ''
            }
            variant="floating"
            size="large"
            grouped
            onClick={() => {
              if (isRoot) {
                window.settingsAPI.exportMenuToJson(selectedMenu);
              }
            }}
          />
          <Button
            icon={<TbCopy />}
            tooltip={
              isRoot
                ? i18next.t('settings.duplicate-menu')
                : i18next.t('settings.duplicate-menu-item')
            }
            variant="floating"
            size="large"
            grouped
            onClick={() => {
              if (isRoot) {
                duplicateMenu(selectedMenu);
              } else {
=======
        {!isRoot && (
          <div className={classes.floatingButton}>
            <Button
              icon={<TbCopy />}
              tooltip={i18next.t('settings.duplicate-menu-item')}
              variant="floating"
              size="large"
              grouped
              onClick={() => {
>>>>>>> f07d62a5
                duplicateMenuItem(selectedMenu, selectedChildPath);
              }}
            />
            <Button
              icon={<TbTrash />}
              tooltip={i18next.t('settings.delete-menu-item')}
              variant="floating"
              size="large"
              grouped
              onClick={() => {
                deleteMenuItem(selectedMenu, selectedChildPath);
                selectParent();
              }}
            />
          </div>
        )}
      </div>
    </>
  );
}<|MERGE_RESOLUTION|>--- conflicted
+++ resolved
@@ -170,41 +170,32 @@
             {!isRoot && selectedItem && getConfigComponent(selectedItem.type)}
           </div>
         </Scrollbox>
-<<<<<<< HEAD
-        <div className={classes.floatingButton}>
-          <Button
-            icon={<TbFileImport />}
-            tooltip={
-              isRoot
-                ? i18next.t('settings.export-menu-button')
-                : ''
-            }
-            variant="floating"
-            size="large"
-            grouped
-            onClick={() => {
-              if (isRoot) {
+      <div className={classes.floatingButton}>
+        {isRoot ? (
+          <>
+            <Button
+              icon={<TbFileImport />}
+              tooltip={i18next.t('settings.export-menu-button')}
+              variant="floating"
+              size="large"
+              grouped
+              onClick={() => {
                 window.settingsAPI.exportMenuToJson(selectedMenu);
-              }
-            }}
-          />
-          <Button
-            icon={<TbCopy />}
-            tooltip={
-              isRoot
-                ? i18next.t('settings.duplicate-menu')
-                : i18next.t('settings.duplicate-menu-item')
-            }
-            variant="floating"
-            size="large"
-            grouped
-            onClick={() => {
-              if (isRoot) {
+              }}
+            />
+            <Button
+              icon={<TbCopy />}
+              tooltip={i18next.t('settings.duplicate-menu')}
+              variant="floating"
+              size="large"
+              grouped
+              onClick={() => {
                 duplicateMenu(selectedMenu);
-              } else {
-=======
-        {!isRoot && (
-          <div className={classes.floatingButton}>
+              }}
+            />
+          </>
+        ) : (
+          <>
             <Button
               icon={<TbCopy />}
               tooltip={i18next.t('settings.duplicate-menu-item')}
@@ -212,7 +203,6 @@
               size="large"
               grouped
               onClick={() => {
->>>>>>> f07d62a5
                 duplicateMenuItem(selectedMenu, selectedChildPath);
               }}
             />
@@ -227,7 +217,7 @@
                 selectParent();
               }}
             />
-          </div>
+          </>
         )}
       </div>
     </>
