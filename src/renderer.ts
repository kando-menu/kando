//////////////////////////////////////////////////////////////////////////////////////////
//   _  _ ____ _  _ ___  ____                                                           //
//   |_/  |__| |\ | |  \ |  |    This file belongs to Kando, the cross-platform         //
//   | \_ |  | | \| |__/ |__|    pie menu. Read more on github.com/kando-menu/kando     //
//                                                                                      //
//////////////////////////////////////////////////////////////////////////////////////////

// SPDX-FileCopyrightText: Simon Schneegans <code@simonschneegans.de>
// SPDX-License-Identifier: MIT

import './renderer/index.scss';

import i18next from 'i18next';

import { Menu } from './renderer/menu/menu';
import { Editor } from './renderer/editor/editor';
import { MenuTheme } from './renderer/menu/menu-theme';
import { SoundTheme } from './renderer/menu/sound-theme';

/**
 * This file is the main entry point for Kando's renderer process. It is responsible for
 * drawing the menu and the editor, as well as handling user input.
 */

// Wire up the menu and the editor -------------------------------------------------------

// We need some information from the main process before we can start. This includes the
// backend info, the menu theme, and the menu theme colors.
Promise.all([
  window.api.getLocales(),
  window.api.getVersion(),
  window.api.getBackendInfo(),
  window.api.getMenuTheme(),
  window.api.getCurrentMenuThemeColors(),
  window.api.getSoundTheme(),
  window.api.appSettings.get(),
]).then(
  async ([
    locales,
    version,
    info,
    themeDescription,
    colors,
    soundThemeDescription,
    settings,
  ]) => {
    // Initialize i18next with the current locale and the english fallback locale.
    await i18next.init({
      lng: locales.current,
      fallbackLng: locales.fallbackLng,
    });

    Object.keys(locales.data).forEach((key) => {
      i18next.addResourceBundle(
        key,
        'translation',
        locales.data[key].translation,
        true,
        true
      );
    });

    // First, we create a new menu theme and load the description we got from the main
    // process.
    const menuTheme = new MenuTheme();
    menuTheme.loadDescription(themeDescription);
    menuTheme.setColors(colors);

    const reloadMenuTheme = async () => {
      Promise.all([
        window.api.getMenuTheme(),
        window.api.getCurrentMenuThemeColors(),
      ]).then(([themeDescription, colors]) => {
        menuTheme.loadDescription(themeDescription);
        menuTheme.setColors(colors);
      });
    };

    // We also listen for changes to the menu theme and the menu theme colors.
    window.api.appSettings.onChange('menuThemeColors', () => reloadMenuTheme());
    window.api.appSettings.onChange('darkMenuThemeColors', () => reloadMenuTheme());
    window.api.appSettings.onChange('menuTheme', () => reloadMenuTheme());
    window.api.appSettings.onChange('darkMenuTheme', () => reloadMenuTheme());
    window.api.appSettings.onChange('enableDarkModeForMenuThemes', () =>
      reloadMenuTheme()
    );
    window.api.darkModeChanged(() => reloadMenuTheme());

    // We also create a new sound theme and load the description we got from the main
    // process.
    const soundTheme = new SoundTheme();
    soundTheme.loadDescription(soundThemeDescription);
    soundTheme.setVolume(settings.soundVolume);

    window.api.appSettings.onChange('soundTheme', () => {
      window.api.getSoundTheme().then((description) => {
        soundTheme.loadDescription(description);
      });
    });

    window.api.appSettings.onChange('soundVolume', (volume) => {
      soundTheme.setVolume(volume);
    });

    // Now, we create a new menu and a new editor. The menu is responsible for rendering
    // the menu items and the editor is responsible for rendering the editor UI.
    const menu = new Menu(
      document.getElementById('kando-menu'),
      menuTheme,
      soundTheme,
      settings.menuOptions
    );

    const editor = new Editor(
      document.getElementById('kando-editor'),
      info,
      version,
      settings.editorOptions
    );

    // Show the menu when the main process requests it.
    window.api.showMenu((root, menuOptions, editorOptions) => {
      menu.show(root, menuOptions);
      editor.show(editorOptions);
    });

    window.api.showEditor((editorOptions) => {
      editor.show(editorOptions);
      editor.enterEditMode();
    });

    // Hide the editor when the main process requests it.
    window.api.hideEditor(() => {
      editor.hide();
      window.api.cancelSelection();
    });

    // Show the update available button when the main process requests it.
    window.api.showUpdateAvailableButton(() => {
      document
        .getElementById('sidebar-show-new-version-button')
        .classList.remove('d-none');
    });

    // Tell the menu and the editor about settings changes.
    window.api.appSettings.onChange('menuOptions', (o) => menu.setOptions(o));
    window.api.appSettings.onChange('editorOptions', (o) => editor.setOptions(o));

    // Sometimes, the user may select an item too close to the edge of the screen. In this
    // case, we can not open the menu directly under the pointer. To make sure that the
    // menu is still exactly under the pointer, we move the pointer a little bit.
    menu.on('move-pointer', (dist) => {
      window.api.movePointer(dist);
    });

    // Hide Kando's window when the user aborts a selection.
    menu.on('cancel', () => {
      menu.hide();
      editor.hide();
      window.api.cancelSelection();
    });

    // Hide Kando's window when the user selects an item and notify the main process.
    menu.on('select', (path) => {
      menu.hide();
      editor.hide();
      window.api.selectItem(path);
    });

    // Report hover and unhover events to the main process.
    menu.on('hover', (path) => {
      window.api.hoverItem(path);
    });

    menu.on('unhover', (path) => window.api.unhoverItem(path));

    // Hide the menu when the user enters edit mode.
    editor.on('enter-edit-mode', () => {
      menu.hide();
      window.api.unbindShortcuts();
    });

    // Hide Kando's window when the user leaves edit mode.
    editor.on('leave-edit-mode', () => {
      editor.hide();
      window.api.cancelSelection();
    });

    // Hide the menu or the editor when the user presses escape.
    document.body.addEventListener('keydown', (ev) => {
      if (ev.key === 'Escape') {
        menu.hide();
        editor.hide();
        window.api.cancelSelection();
      }
    });

<<<<<<< HEAD
    // This is helpful during development as it shows us when the renderer process has
    // finished reloading.
    window.api.log("Successfully loaded Kando's renderer process.");
  }
);
=======
  // This is helpful during development as it shows us when the renderer process has
  // finished reloading.
  window.api.log("Successfully loaded Kando's renderer process.");

  // Notify the main process that we are ready.
  window.api.rendererReady();
});
>>>>>>> 9e374ef7
<|MERGE_RESOLUTION|>--- conflicted
+++ resolved
@@ -195,18 +195,11 @@
       }
     });
 
-<<<<<<< HEAD
     // This is helpful during development as it shows us when the renderer process has
     // finished reloading.
     window.api.log("Successfully loaded Kando's renderer process.");
+
+    // Notify the main process that we are ready.
+    window.api.rendererReady();
   }
-);
-=======
-  // This is helpful during development as it shows us when the renderer process has
-  // finished reloading.
-  window.api.log("Successfully loaded Kando's renderer process.");
-
-  // Notify the main process that we are ready.
-  window.api.rendererReady();
-});
->>>>>>> 9e374ef7
+);